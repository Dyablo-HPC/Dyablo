/**
 * \file MusclBlockGodunovUpdateFunctor.h
 * \author Pierre Kestener
 */
#ifndef MUSCL_BLOCK_GODUNOV_UPDATE_HYDRO_FUNCTOR_H_
#define MUSCL_BLOCK_GODUNOV_UPDATE_HYDRO_FUNCTOR_H_

#include "shared/kokkos_shared.h"
#include "shared/FieldManager.h"
#include "shared/HydroState.h"

#include "bitpit_PABLO.hpp"
#include "shared/bitpit_common.h"
#include "shared/RiemannSolvers.h"
#include "shared/bc_utils.h"

// utils hydro
#include "shared/utils_hydro.h"

// utils block
#include "muscl_block/utils_block.h"

namespace dyablo
{

namespace muscl_block
{

/*************************************************/
/*************************************************/
/*************************************************/
/**
 * Perform time integration (MUSCL Godunov) update functor.
 *
 * This functor contains actually two stages (parallel loops)
 *  - one for slopes computations
 *  - one for flux / update computations
 *
 * input data is Ugroup (containing ghosted block data)
 *
 * We start by computing slopes (along X,Y,Z directions) and
 * store results in locally allocated array (sized upon Qgroup).
 *
 * Then we compute fluxes (using Riemann solver) and perform
 * update directly in external array U2.
 * Loop through all cell (sub-)faces.
 *
 * \note This functor actually assumes ghost width is 2.
 * if you really need something else (larger than 2), please
 * refactor.
 *
 * \todo routines like reconstruct_state_2d/3d could probably be
 * moved outside to alleviate this class.
 *
 */
class MusclBlockGodunovUpdateFunctor
{

private:
  using offsets_t = Kokkos::Array<real_t, 3>;
  uint32_t nbTeams; //!< number of thread teams

  //! Tag structure for the 2 stages
  struct Slopes
  {
  }; // stage 1
  struct Fluxes
  {
  }; // stage 2

  using team_policy1_t = Kokkos::TeamPolicy<Slopes, Kokkos::IndexType<int32_t>>;
  using thread1_t = team_policy1_t::member_type;

  using team_policy2_t = Kokkos::TeamPolicy<Fluxes, Kokkos::IndexType<int32_t>>;
  using thread2_t = team_policy2_t::member_type;

  // scratch memory aliases
  //using shared_space = Kokkos::DefaultExecutionSpace::scratch_memory_space;
  //using shared_2d_t  = Kokkos::View<real_t**, shared_space, Kokkos::MemoryUnmanaged>;

public:
  using index_t = int32_t;

  void setNbTeams(uint32_t nbTeams_) { nbTeams = nbTeams_; };

  /**
   * Perform time integration (MUSCL Godunov).
   *
   * \param[in]  pmesh pointer to AMR mesh structure
   * \param[in]  params
   * \param[in]  fm field map
   * \param[in]  Ugroup current time step data (conservative variables)
   * \param[out] U2 next time step data (conservative variables)
   * \param[in]  Qgroup primitive variables
   * \param[in]  time step (as cmputed by CFL condition)
   *
   */
  MusclBlockGodunovUpdateFunctor(std::shared_ptr<AMRmesh> pmesh,
                                 HydroParams params,
                                 id2index_t fm,
                                 blockSize_t blockSizes,
                                 uint32_t ghostWidth,
                                 uint32_t nbOcts,
                                 uint32_t nbOctsPerGroup,
                                 uint32_t iGroup,
                                 DataArrayBlock Ugroup,
                                 DataArrayBlock U,
                                 DataArrayBlock U_ghost,
                                 DataArrayBlock U2,
                                 DataArrayBlock Qgroup,
                                 DataArrayBlock Gravity,
                                 DataArrayBlock Gravity_ghost,
                                 DataArrayBlock Ggroup,
                                 FlagArrayBlock Interface_flags,
                                 real_t dt) : pmesh(pmesh),
                                              params(params),
                                              fm(fm),
                                              blockSizes(blockSizes),
                                              ghostWidth(ghostWidth),
                                              nbOcts(nbOcts),
                                              nbOctsPerGroup(nbOctsPerGroup),
                                              iGroup(iGroup),
                                              Ugroup(Ugroup),
                                              U(U),
                                              U_ghost(U_ghost),
                                              U2(U2),
                                              Qgroup(Qgroup),
                                              Gravity(Gravity),
                                              Gravity_ghost(Gravity_ghost),
                                              Ggroup(Ggroup),
                                              Interface_flags(Interface_flags),
                                              dt(dt)
  {

    bx_g = blockSizes[IX] + 2 * (ghostWidth);
    by_g = blockSizes[IY] + 2 * (ghostWidth);
    bz_g = blockSizes[IZ] + 2 * (ghostWidth);

    // here we remove 1 to ghostWidth, only the inner
    // part need to compute limited slopes
    bx1 = blockSizes[IX] + 2 * (ghostWidth - 1);
    by1 = blockSizes[IY] + 2 * (ghostWidth - 1);
    bz1 = blockSizes[IZ] + 2 * (ghostWidth - 1);

    nbCellsPerBlock1 = params.dimType == TWO_D ? bx1 * by1 : bx1 * by1 * bz1;

    const uint32_t &bx = blockSizes[IX];
    const uint32_t &by = blockSizes[IY];
    const uint32_t &bz = blockSizes[IZ];
    nbCellsPerBlock = params.dimType == TWO_D ? bx * by : bx * by * bz;

    // memory allocation for slopes arrays
    SlopesX = DataArrayBlock("SlopesX",
                             Qgroup.extent(0),
                             Qgroup.extent(1),
                             Qgroup.extent(2));
    SlopesY = DataArrayBlock("SlopesY",
                             Qgroup.extent(0),
                             Qgroup.extent(1),
                             Qgroup.extent(2));
    if (params.dimType == THREE_D)
      SlopesZ = DataArrayBlock("SlopesZ",
                               Qgroup.extent(0),
                               Qgroup.extent(1),
                               Qgroup.extent(2));

    has_gravity = (params.gravity_type != GRAVITY_NONE);

  }; // constructor

  // static method which does it all: create and execute functor
  static void apply(std::shared_ptr<AMRmesh> pmesh,
                    ConfigMap configMap,
                    HydroParams params,
                    id2index_t fm,
                    blockSize_t blockSizes,
                    uint32_t ghostWidth,
                    uint32_t nbOcts,
                    uint32_t nbOctsPerGroup,
                    uint32_t iGroup,
                    DataArrayBlock Ugroup,
                    DataArrayBlock U,
                    DataArrayBlock U_ghost,
                    DataArrayBlock U2,
                    DataArrayBlock Qgroup,
                    DataArrayBlock Gravity,
                    DataArrayBlock Gravity_ghost,
                    DataArrayBlock Ggroup,
                    FlagArrayBlock Interface_flags,
<<<<<<< HEAD
                    real_t dt)
  {
=======
                    real_t         dt) 
    {
>>>>>>> 929470f5

    // instantiate functor
    MusclBlockGodunovUpdateFunctor functor(pmesh, params, fm,
                                           blockSizes, ghostWidth,
                                           nbOcts, nbOctsPerGroup, iGroup,
                                           Ugroup, U, U_ghost, U2,
                                           Qgroup,
                                           Gravity, Gravity_ghost, Ggroup,
                                           Interface_flags,
                                           dt);

    uint32_t nbTeams_ = configMap.getInteger("amr", "nbTeams", 16);
    functor.setNbTeams(nbTeams_);

    // create kokkos execution policy for slopes computation
    team_policy1_t policy1(nbTeams_,
                           Kokkos::AUTO() /* team size */);

    // launch computation
    Kokkos::parallel_for("dyablo::muscl::MusclBlockGodunovUpdateFunctor - Slopes",
                         policy1, functor);

    // create kokkos execution policy for fluxes/update computation
    team_policy2_t policy2(nbTeams_,
                           Kokkos::AUTO() /* team size */);

    // launch computation
    Kokkos::parallel_for("dyablo::muscl::MusclBlockGodunovUpdateFunctor - Fluxes/Update",
                         policy2, functor);

  } // apply

  // ====================================================================
  // ====================================================================
  /** 
   * Extracts non conformal neighbor states
   * 
   * \param[in]  iOct index of the current oct in the entire mesh
   * \param[in]  i index on dir_x of the current cell in the original block (non ghosted)
   * \param[in]  j index on dir_y of the current cell in the original block (non ghosted) 
   * \param[in]  dir direction along which neighbors should be retrieved
   * \param[in]  face face along which neighbors should be retrieved
   * \param[out] q0 first neighboring state to be retrieved
   * \param[out] q1 second neighboring state
   */
  KOKKOS_INLINE_FUNCTION
  void get_non_conformal_neighbors_2d(uint32_t iOct,
                                      uint32_t i,
                                      uint32_t j,
                                      DIR_ID dir,
                                      FACE_ID face,
                                      HydroState2d &q0,
                                      HydroState2d &q1,
                                      GravityField &g0,
                                      GravityField &g1) const
  {

    uint8_t codim = 1;

    const uint32_t &bx = blockSizes[IX];
    const uint32_t &by = blockSizes[IY];

    uint8_t iface = face + 2 * dir;

    std::vector<uint32_t> neigh;
    std::vector<bool> is_ghost;

    pmesh->findNeighbours(iOct, iface, codim, neigh, is_ghost);

    uint32_t ii, jj; // Coords of the first neighbour
    uint8_t iNeigh = 0;

    if (dir == DIR_X)
    {
      ii = bx - i - 1;
      jj = j * 2;
    }
    else
    {
      jj = by - j - 1;
      ii = i * 2;
    }

    // We go through the two sub-cells
    for (uint8_t ip = 0; ip < 2; ++ip)
    {
      if (dir == DIR_X)
      {
        jj += ip;
        if (jj >= by)
        {
          iNeigh = 1;
          jj -= by;
        }
      }
      else
      {
        ii += ip;
        if (ii >= bx)
        {
          iNeigh = 1;
          ii -= bx;
        }
      }

      uint32_t index_border = ii + bx * jj;
      HydroState2d &q = (ip == 0 ? q0 : q1);
      GravityField &g = (ip == 0 ? g0 : g1);
      HydroState2d u;
      if (is_ghost[iNeigh])
      {
        u[ID] = U_ghost(index_border, fm[ID], neigh[iNeigh]);
        u[IP] = U_ghost(index_border, fm[IP], neigh[iNeigh]);
        u[IU] = U_ghost(index_border, fm[IU], neigh[iNeigh]);
        u[IV] = U_ghost(index_border, fm[IV], neigh[iNeigh]);

        if (params.gravity_type == GRAVITY_CST_FIELD) {
          for (int dim=0; dim < 2; ++dim)
            g[dim] = Gravity_ghost(index_border, dim, neigh[iNeigh]);
        }
      }
      else
      {
        u[ID] = U(index_border, fm[ID], neigh[iNeigh]);
        u[IP] = U(index_border, fm[IP], neigh[iNeigh]);
        u[IU] = U(index_border, fm[IU], neigh[iNeigh]);
        u[IV] = U(index_border, fm[IV], neigh[iNeigh]);

        if (params.gravity_type == GRAVITY_CST_FIELD) {
          for (int dim=0; dim < 2; ++dim)
            g[dim] = Gravity(index_border, dim, neigh[iNeigh]);
        }
      }

      if (params.gravity_type == GRAVITY_CST_SCALAR) {
        g[IX] = params.gx;
        g[IY] = params.gy;
      }

      // Converting to primitives
      real_t c = 0.0;
      computePrimitives(u, &c, q, params);
    } // end for ip
  }

  // ====================================================================
  // ====================================================================
  /**
   * Gets the gravity field inside a cell of the block
   * 
   * \param[in] index identifies location in the ghosted block
   * \param[in] iOct_local identifies octant
   * 
   */
  KOKKOS_INLINE_FUNCTION
  GravityField 
  get_gravity_field(uint32_t index,
                    uint32_t iOct_local) const
  {
    GravityField res{0.0};
    if (params.gravity_type == GRAVITY_CST_SCALAR) {
      res[IX] = params.gx;
      res[IY] = params.gy;
      if (params.dimType == THREE_D)
        res[IZ] = params.gz;
    }
    else if (params.gravity_type == GRAVITY_CST_FIELD) {
      res[IX] = Ggroup(index, IX, iOct_local);
      res[IY] = Ggroup(index, IY, iOct_local);
      if (params.dimType == THREE_D)
        res[IZ] = Ggroup(index, IZ, iOct_local);
    }

    return res;
  }

  // ====================================================================
  // ====================================================================
  /**
   * Get conservative variables state vector.
   *
   * \param[in] index identifies location in the ghosted block
   * \param[in] iOct_local identifies octant (local index relative to
   *            a group of octant)
   */
  template <class HydroState>
  KOKKOS_INLINE_FUNCTION
  HydroState
  get_cons_variables(uint32_t index,
                     uint32_t iOct_local) const
  {

    HydroState q;

    q[ID] = Ugroup(index, fm[ID], iOct_local);
    q[IP] = Ugroup(index, fm[IP], iOct_local);
    q[IU] = Ugroup(index, fm[IU], iOct_local);
    q[IV] = Ugroup(index, fm[IV], iOct_local);
    if (std::is_same<HydroState, HydroState3d>::value)
      q[IW] = Ugroup(index, fm[IW], iOct_local);

    return q;

  } // get_cons_variables

  // ====================================================================
  // ====================================================================
  /**
   * Get primitive variables state vector.
   *
   * \param[in] index identifies location in the ghosted block
   * \param[in] iOct_local identifies octant (local index relative to
   *            a group of octant)
   */
  template <class HydroState>
  KOKKOS_INLINE_FUNCTION
      HydroState
      get_prim_variables(uint32_t index,
                         uint32_t iOct_local) const
  {

    HydroState q;

    q[ID] = Qgroup(index, fm[ID], iOct_local);
    q[IP] = Qgroup(index, fm[IP], iOct_local);
    q[IU] = Qgroup(index, fm[IU], iOct_local);
    q[IV] = Qgroup(index, fm[IV], iOct_local);
    if (std::is_same<HydroState, HydroState3d>::value)
      q[IW] = Qgroup(index, fm[IW], iOct_local);

    return q;

  } // get_prim_variables

  // ====================================================================
  // ====================================================================
  /**
   * Compute primitive variables slopes (dq) for one component from q and its neighbors.
   * 
   * Only slope_type 1 and 2 are supported.
   *
   * \param[in] q scalar value in current cell
   * \param[in] qPlus scalar value in right neighbor 
   * \param[in] qMinus scalar value in left neighbor
   *
   * \return dq limited slope (scalar)
   */
  KOKKOS_INLINE_FUNCTION
  real_t slope_unsplit_scalar(real_t q,
                              real_t qPlus,
                              real_t qMinus) const
  {
    const real_t slope_type = params.settings.slope_type;

    real_t dq = 0;

    if (slope_type == 1 or slope_type == 2)
    {

      // slopes in first coordinate direction
      const real_t dlft = slope_type * (q - qMinus);
      const real_t drgt = slope_type * (qPlus - q);
      const real_t dcen = HALF_F * (qPlus - qMinus);
      const real_t dsgn = (dcen >= ZERO_F) ? ONE_F : -ONE_F;
      const real_t slop = fmin(FABS(dlft), FABS(drgt));
      real_t dlim = slop;
      if ((dlft * drgt) <= ZERO_F)
        dlim = ZERO_F;
      dq = dsgn * fmin(dlim, FABS(dcen));
    }

    return dq;

  } // slope_unsplit_scalar

  // ====================================================================
  // ====================================================================
  /**
   * Compute primitive variables slopes (dq) for one component from q and its neighbors.
   * 
   * Only slope_type 1 and 2 are supported.
   *
   * Please note that indexes ic, ip and im refer to cell index
   * computed in the full ghosted block.
   *
   * \param[in] ic index (ghosted block) to current cell
   * \param[in] ip index (ghosted block) to next cell
   * \param[in] im index (ghosted block) to previous block
   * \param[in] ivar identifies which variables to read
   * \param[in] iOct_local identifies octant inside current group of octants
   *
   * \return dq limited slope (scalar)
   */
  KOKKOS_INLINE_FUNCTION
  real_t slope_unsplit_scalar(uint32_t ic,
                              uint32_t ip,
                              uint32_t im,
                              uint32_t ivar,
                              uint32_t iOct_local) const
  {
    const real_t slope_type = params.settings.slope_type;

    real_t dq = 0;

    if (slope_type == 1 or slope_type == 2)
    {

      const real_t q = Qgroup(ic, ivar, iOct_local);
      const real_t qPlus = Qgroup(ip, ivar, iOct_local);
      const real_t qMinus = Qgroup(im, ivar, iOct_local);

      // slopes in first coordinate direction
      const real_t dlft = slope_type * (q - qMinus);
      const real_t drgt = slope_type * (qPlus - q);
      const real_t dcen = HALF_F * (qPlus - qMinus);
      const real_t dsgn = (dcen >= ZERO_F) ? ONE_F : -ONE_F;
      const real_t slop = fmin(FABS(dlft), FABS(drgt));
      real_t dlim = slop;
      if ((dlft * drgt) <= ZERO_F)
        dlim = ZERO_F;
      dq = dsgn * fmin(dlim, FABS(dcen));
    }

    return dq;

  } // slope_unsplit_scalar

  // ====================================================================
  // ====================================================================
  /**
   * Compute slope (vector value using minmod limiter).
   */
  template <class HydroState>
  KOKKOS_INLINE_FUNCTION
      HydroState
      slope_unsplit_hydro(const HydroState &q,
                          const HydroState &qPlus,
                          const HydroState &qMinus) const
  {

    const real_t slope_type = params.settings.slope_type;

    HydroState dq;

    dq[IX] = slope_unsplit_scalar(q[ID], qPlus[ID], qMinus[ID]);
    dq[IP] = slope_unsplit_scalar(q[IP], qPlus[IP], qMinus[IP]);
    dq[IU] = slope_unsplit_scalar(q[IU], qPlus[IU], qMinus[IU]);
    dq[IV] = slope_unsplit_scalar(q[IV], qPlus[IV], qMinus[IV]);
    if (std::is_same<HydroState, HydroState3d>::value)
      dq[IW] = slope_unsplit_scalar(q[IW], qPlus[IW], qMinus[IW]);

    return dq;

  } // slope_unsplit_hydro
  
  // ====================================================================
  // ====================================================================
  KOKKOS_INLINE_FUNCTION
  void apply_gravity_prediction(HydroState2d &q) const {
    if (params.gravity_type == GRAVITY_CONSTANT) {
      q[IU] += 0.5 * dt * params.gx; 
      q[IV] += 0.5 * dt * params.gy;
      if (params.dimType == THREE_D)
	q[IW] += 0.5 * dt * params.gz;
    }
  }

  KOKKOS_INLINE_FUNCTION
  void apply_gravity_correction(uint32_t iOct_g, uint32_t index_g,
				uint32_t iOct,   uint32_t index) const {
    if (params.gravity_type == GRAVITY_NONE)
      return;

    real_t rhoOld = Ugroup(index_g, fm[ID], iOct_g);
    real_t rhoNew = fmax(params.settings.smallr, U2(index, fm[ID], iOct));

    real_t rhou = U2(index, fm[IU], iOct);
    real_t rhov = U2(index, fm[IV], iOct);
    real_t rhow = (params.dimType == THREE_D ? U2(index, fm[IW], iOct) : 0.0);

    real_t ekin_old = 0.5 * (rhou*rhou + rhov*rhov + rhow*rhow) / rhoNew;

    real_t gx, gy;
    if (params.gravity_type == GRAVITY_CONSTANT) {
      gx = params.gx;
      gy = params.gy;
    }
    
    rhou += 0.5 * dt * gx * (rhoOld + rhoNew);
    rhov += 0.5 * dt * gy * (rhoOld + rhoNew);
    U2(index, fm[IU], iOct) = rhou;
    U2(index, fm[IV], iOct) = rhov;

    if (params.dimType == THREE_D) {
      real_t gz = params.gz;
      
      rhow += 0.5 * dt * gz * (rhoOld + rhoNew);
      U2(index, fm[IW], iOct) = rhow;
    }

    real_t ekin_new = 0.5 * (rhou*rhou + rhov*rhov + rhow*rhow) / rhoNew;
    U2(index, fm[IP], iOct) += (ekin_new - ekin_old);
  }

  KOKKOS_INLINE_FUNCTION
  void apply_gravity_correction_2d(thread2_t member) const {
    // iOct must span the range [iGroup*nbOctsPerGroup ,
    // (iGroup+1)*nbOctsPerGroup [
    uint32_t iOct = member.league_rank() + iGroup * nbOctsPerGroup;
    
    // octant id inside the Ugroup data array
    uint32_t iOct_local = member.league_rank();

    // compute first octant index after current group
    uint32_t iOctNextGroup = (iGroup + 1) * nbOctsPerGroup;

    const uint32_t& bx = blockSizes[IX];
    
    while (iOct < iOctNextGroup and iOct < nbOcts) {
      Kokkos::parallel_for(
	Kokkos::TeamVectorRange(member, nbCellsPerBlock),
	KOKKOS_LAMBDA(const int32_t index) {
	  const uint32_t j = index / bx;
	  const uint32_t i = index - j*bx;
	  const uint32_t ig = (i+ghostWidth) + bx_g * (j+ghostWidth);

	  apply_gravity_correction(iOct_local, ig, iOct, index);
	});
      iOct       += nbTeams;
      iOct_local += nbTeams;
    }
    
  }

  // ====================================================================
  // ====================================================================
  KOKKOS_INLINE_FUNCTION
  void apply_gravity_prediction(HydroState2d &q, const GravityField &g) const
  {
    q[IU] += 0.5 * dt * g[IX];
    q[IV] += 0.5 * dt * g[IY];
    if (params.dimType == THREE_D)
      q[IW] += 0.5 * dt * g[IZ];
  }

  KOKKOS_INLINE_FUNCTION
  void apply_gravity_correction(uint32_t iOct_g, uint32_t index_g,
                                uint32_t iOct, uint32_t index) const
  {
    if (params.gravity_type == GRAVITY_NONE)
      return;

    real_t rhoOld = Ugroup(index_g, fm[ID], iOct_g);
    real_t rhoNew = fmax(params.settings.smallr, U2(index, fm[ID], iOct));

    real_t rhou = U2(index, fm[IU], iOct);
    real_t rhov = U2(index, fm[IV], iOct);
    real_t rhow = (params.dimType == THREE_D ? U2(index, fm[IW], iOct) : 0.0);

    real_t ekin_old = 0.5 * (rhou * rhou + rhov * rhov + rhow * rhow) / rhoNew;

    real_t gx, gy, gz;
    if (params.gravity_type == GRAVITY_CST_SCALAR)
    {
      gx = params.gx;
      gy = params.gy;

      if (params.dimType == THREE_D)
        gz = params.gz;
    }
    else if (params.gravity_type == GRAVITY_CST_FIELD)
    {
      gx = Gravity(index, IX, iOct);
      gy = Gravity(index, IY, iOct);

      if (params.dimType == THREE_D)
        gz = Ggroup(index_g, IZ, iOct_g);
    }

    rhou += 0.5 * dt * gx * (rhoOld + rhoNew);
    rhov += 0.5 * dt * gy * (rhoOld + rhoNew);
    U2(index, fm[IU], iOct) = rhou;
    U2(index, fm[IV], iOct) = rhov;

    if (params.dimType == THREE_D)
    {
      rhow += 0.5 * dt * gz * (rhoOld + rhoNew);
      U2(index, fm[IW], iOct) = rhow;
    }

    real_t ekin_new = 0.5 * (rhou * rhou + rhov * rhov + rhow * rhow) / rhoNew;
    U2(index, fm[IP], iOct) += (ekin_new - ekin_old);
  }

  KOKKOS_INLINE_FUNCTION
  void apply_gravity_correction_2d(thread2_t member) const
  {
    // iOct must span the range [iGroup*nbOctsPerGroup ,
    // (iGroup+1)*nbOctsPerGroup [
    uint32_t iOct = member.league_rank() + iGroup * nbOctsPerGroup;

    // octant id inside the Ugroup data array
    uint32_t iOct_local = member.league_rank();

    // compute first octant index after current group
    uint32_t iOctNextGroup = (iGroup + 1) * nbOctsPerGroup;

    const uint32_t &bx = blockSizes[IX];

    while (iOct < iOctNextGroup and iOct < nbOcts)
    {
      Kokkos::parallel_for(
          Kokkos::TeamVectorRange(member, nbCellsPerBlock),
          KOKKOS_LAMBDA(const int32_t index) {
            const uint32_t j = index / bx;
            const uint32_t i = index - j * bx;
            const uint32_t ig = (i + ghostWidth) + bx_g * (j + ghostWidth);

            apply_gravity_correction(iOct_local, ig, iOct, index);
          });
      iOct += nbTeams;
      iOct_local += nbTeams;
    }
  }

  // ====================================================================
  // ====================================================================
  /**
   * Reconstruct an hydro state at a cell border location specified by offsets.
   *
   * This is equivalent to trace operation in Ramses.
   * We just extrapolate primitive variables (at cell center) to border
   * using limited slopes.
   *
   * \note offsets are given in units dx/2, i.e. a vector containing only 1.0 or -1.0
   *
   * \param[in] q primitive variables at cell center
   * \param[in] dqX primitive variables slopes along X
   * \param[in] dqY primitive variables slopes along Y
   * \param[in] offsets identifies where to reconstruct
   * \param[in] dtdx dt divided by dx
   * \param[in] dtdy dt divided by dy
   *
   * \return qr reconstructed state (primitive variables)
   */
  KOKKOS_INLINE_FUNCTION
  HydroState2d reconstruct_state_2d(const HydroState2d &q,
                                    const HydroState2d &dqX,
                                    const HydroState2d &dqY,
                                    offsets_t offsets,
                                    real_t dtdx,
                                    real_t dtdy) const
  {
    const double gamma = params.settings.gamma0;
    const double smallr = params.settings.smallr;

    // retrieve primitive variables in current quadrant
    const real_t r = q[ID];
    const real_t p = q[IP];
    const real_t u = q[IU];
    const real_t v = q[IV];

    const real_t drx = dqX[ID] * 0.5;
    const real_t dpx = dqX[IP] * 0.5;
    const real_t dux = dqX[IU] * 0.5;
    const real_t dvx = dqX[IV] * 0.5;

    const real_t dry = dqY[ID] * 0.5;
    const real_t dpy = dqY[IP] * 0.5;
    const real_t duy = dqY[IU] * 0.5;
    const real_t dvy = dqY[IV] * 0.5;

    // source terms (with transverse derivatives)
    const real_t sr0 = (-u * drx - dux * r) * dtdx + (-v * dry - dvy * r) * dtdy;
    const real_t su0 = (-u * dux - dpx / r) * dtdx + (-v * duy) * dtdy;
    const real_t sv0 = (-u * dvx) * dtdx + (-v * dvy - dpy / r) * dtdy;
    const real_t sp0 = (-u * dpx - dux * gamma * p) * dtdx + (-v * dpy - dvy * gamma * p) * dtdy;

    // reconstruct state on interface
    HydroState2d qr;

    qr[ID] = r + sr0 + offsets[IX] * drx + offsets[IY] * dry;
    qr[IP] = p + sp0 + offsets[IX] * dpx + offsets[IY] * dpy;
    qr[IU] = u + su0 + offsets[IX] * dux + offsets[IY] * duy;
    qr[IV] = v + sv0 + offsets[IX] * dvx + offsets[IY] * dvy;
    qr[ID] = fmax(smallr, qr[ID]);


    return qr;

  } // reconstruct_state_2d

  // ====================================================================
  // ====================================================================
  /**
   * Reconstruct an hydro state at a cell border location specified by offsets.
   *
   * This is equivalent to trace operation in Ramses.
   * We just extrapolate primitive variables (at cell center) to border
   * using limited slopes.
   *
   * \note offsets are given in units dx/2, i.e. a vector containing only 1.0 or -1.0
   *
   * \param[in] q primitive variables at cell center
   * \param[in] dqX primitive variables slopes along X
   * \param[in] dqY primitive variables slopes along Y
   * \param[in] offsets identifies where to reconstruct
   * \param[in] dtdx dt divided by dx
   * \param[in] dtdy dt divided by dy
   *
   * \return qr reconstructed state (primitive variables)
   */
  KOKKOS_INLINE_FUNCTION
  HydroState2d reconstruct_state_2d(const HydroState2d &q,
                                    uint32_t index,
                                    uint32_t iOct_local,
                                    offsets_t offsets,
                                    real_t dtdx,
                                    real_t dtdy) const
  {
    const double gamma = params.settings.gamma0;
    const double smallr = params.settings.smallr;

    // retrieve primitive variables in current quadrant
    const real_t r = q[ID];
    const real_t p = q[IP];
    const real_t u = q[IU];
    const real_t v = q[IV];
    //const real_t w = 0.0;

    const real_t drx = SlopesX(index, fm[ID], iOct_local) * 0.5;
    const real_t dpx = SlopesX(index, fm[IP], iOct_local) * 0.5;
    const real_t dux = SlopesX(index, fm[IU], iOct_local) * 0.5;
    const real_t dvx = SlopesX(index, fm[IV], iOct_local) * 0.5;
    //const real_t dwx = 0.0;

    const real_t dry = SlopesY(index, fm[ID], iOct_local) * 0.5;
    const real_t dpy = SlopesY(index, fm[IP], iOct_local) * 0.5;
    const real_t duy = SlopesY(index, fm[IU], iOct_local) * 0.5;
    const real_t dvy = SlopesY(index, fm[IV], iOct_local) * 0.5;
    //const real_t dwy = 0.0;

    // source terms (with transverse derivatives)
    const real_t sr0 = (-u * drx - dux * r) * dtdx + (-v * dry - dvy * r) * dtdy;
    const real_t su0 = (-u * dux - dpx / r) * dtdx + (-v * duy) * dtdy;
    const real_t sv0 = (-u * dvx) * dtdx + (-v * dvy - dpy / r) * dtdy;
    const real_t sp0 = (-u * dpx - dux * gamma * p) * dtdx + (-v * dpy - dvy * gamma * p) * dtdy;

    // reconstruct state on interface
    HydroState2d qr;

    qr[ID] = r + sr0 + offsets[IX] * drx + offsets[IY] * dry;
    qr[IP] = p + sp0 + offsets[IX] * dpx + offsets[IY] * dpy;
    qr[IU] = u + su0 + offsets[IX] * dux + offsets[IY] * duy;
    qr[IV] = v + sv0 + offsets[IX] * dvx + offsets[IY] * dvy;
    qr[ID] = fmax(smallr, qr[ID]);

    return qr;

  } // reconstruct_state_2d

  // ====================================================================
  // ====================================================================
  /**
   * Reconstruct an hydro state at a cell border location specified by offsets (3d version).
   *
   * \sa reconstruct_state_2d
   */
  KOKKOS_INLINE_FUNCTION
  HydroState3d reconstruct_state_3d(HydroState3d q,
                                    HydroState3d dqX,
                                    HydroState3d dqY,
                                    HydroState3d dqZ,
                                    offsets_t offsets,
                                    real_t dtdx,
                                    real_t dtdy,
                                    real_t dtdz) const
  {
    const double gamma = params.settings.gamma0;
    const double smallr = params.settings.smallr;

    // retrieve primitive variables in current quadrant
    const real_t r = q[ID];
    const real_t p = q[IP];
    const real_t u = q[IU];
    const real_t v = q[IV];
    const real_t w = q[IW];

    // retrieve variations = dx * slopes
    const real_t drx = dqX[ID] * 0.5;
    const real_t dpx = dqX[IP] * 0.5;
    const real_t dux = dqX[IU] * 0.5;
    const real_t dvx = dqX[IV] * 0.5;
    const real_t dwx = dqX[IW] * 0.5;

    const real_t dry = dqY[ID] * 0.5;
    const real_t dpy = dqY[IP] * 0.5;
    const real_t duy = dqY[IU] * 0.5;
    const real_t dvy = dqY[IV] * 0.5;
    const real_t dwy = dqY[IW] * 0.5;

    const real_t drz = dqZ[ID] * 0.5;
    const real_t dpz = dqZ[IP] * 0.5;
    const real_t duz = dqZ[IU] * 0.5;
    const real_t dvz = dqZ[IV] * 0.5;
    const real_t dwz = dqZ[IW] * 0.5;

    // source terms (with transverse derivatives)
    const real_t sr0 = (-u * drx - dux * r) * dtdx + (-v * dry - dvy * r) * dtdy + (-w * drz - dwz * r) * dtdz;
    const real_t su0 = (-u * dux - dpx / r) * dtdx + (-v * duy) * dtdy + (-w * duz) * dtdz;
    const real_t sv0 = (-u * dvx) * dtdx + (-v * dvy - dpy / r) * dtdy + (-w * dvz) * dtdz;
    const real_t sw0 = (-u * dwx) * dtdx + (-v * dwy) * dtdy + (-w * dwz - dpz / r) * dtdz;
    const real_t sp0 = (-u * dpx - dux * gamma * p) * dtdx + (-v * dpy - dvy * gamma * p) * dtdy + (-w * dpz - dwz * gamma * p) * dtdz;

    // reconstruct state on interface
    HydroState3d qr;

    qr[ID] = r + sr0 + offsets[IX] * drx + offsets[IY] * dry + offsets[IZ] * drz;
    qr[IP] = p + sp0 + offsets[IX] * dpx + offsets[IY] * dpy + offsets[IZ] * dpz;
    qr[IU] = u + su0 + offsets[IX] * dux + offsets[IY] * duy + offsets[IZ] * duz;
    qr[IV] = v + sv0 + offsets[IX] * dvx + offsets[IY] * dvy + offsets[IZ] * dvz;
    qr[IW] = w + sw0 + offsets[IX] * dwx + offsets[IY] * dwy + offsets[IZ] * dwz;

    qr[ID] = fmax(smallr, qr[ID]);

    return qr;

  } // reconstruct_state_3d

  // ====================================================================
  // ====================================================================
  KOKKOS_INLINE_FUNCTION
  void compute_slopes_2d(thread1_t member) const
  {

    // iOct must span the range [iGroup*nbOctsPerGroup ,
    // (iGroup+1)*nbOctsPerGroup [
    uint32_t iOct = member.league_rank() + iGroup * nbOctsPerGroup;

    // octant id inside the Ugroup data array
    uint32_t iOct_local = member.league_rank();

    // compute first octant index after current group
    uint32_t iOctNextGroup = (iGroup + 1) * nbOctsPerGroup;

    while (iOct < iOctNextGroup and iOct < nbOcts)
    {

      /*
       * compute limited slopes
       */
      Kokkos::parallel_for(
          Kokkos::TeamVectorRange(member, nbCellsPerBlock1),
          KOKKOS_LAMBDA(const int32_t index) {
            // convert index to coordinates in ghosted block (minus 1 !)
            //index = i + bx1 * j
            const int j = index / bx1;
            const int i = index - j * bx1;

            // corresponding index in the full ghosted block
            // i -> i+1
            // j -> j+1
            const uint32_t ib = (i + 1) + bx_g * (j + 1);

            // neighbor along x axis
            uint32_t ibp1 = ib + 1;
            uint32_t ibm1 = ib - 1;

            SlopesX(ib, fm[ID], iOct_local) =
                slope_unsplit_scalar(ib, ibp1, ibm1, fm[ID], iOct_local);

            SlopesX(ib, fm[IP], iOct_local) =
                slope_unsplit_scalar(ib, ibp1, ibm1, fm[IP], iOct_local);

            SlopesX(ib, fm[IU], iOct_local) =
                slope_unsplit_scalar(ib, ibp1, ibm1, fm[IU], iOct_local);

            SlopesX(ib, fm[IV], iOct_local) =
                slope_unsplit_scalar(ib, ibp1, ibm1, fm[IV], iOct_local);

            // neighbor along y axis
            ibp1 = ib + bx_g;
            ibm1 = ib - bx_g;

            SlopesY(ib, fm[ID], iOct_local) =
                slope_unsplit_scalar(ib, ibp1, ibm1, fm[ID], iOct_local);
            SlopesY(ib, fm[IP], iOct_local) =
                slope_unsplit_scalar(ib, ibp1, ibm1, fm[IP], iOct_local);
            SlopesY(ib, fm[IU], iOct_local) =
                slope_unsplit_scalar(ib, ibp1, ibm1, fm[IU], iOct_local);
            SlopesY(ib, fm[IV], iOct_local) =
                slope_unsplit_scalar(ib, ibp1, ibm1, fm[IV], iOct_local);

            // DEBUG : write into Ugroup
            //Ugroup(ib,fm[ID],iOct_local) = slopesX(ib,fm[ID]);
          }); // end TeamVectorRange

      iOct += nbTeams;
      iOct_local += nbTeams;

    } // end while iOct < nbOct

  } // compute_slopes_2d

  // ====================================================================
  // ====================================================================
  KOKKOS_INLINE_FUNCTION
  void compute_fluxes_and_update_2d_non_conformal(thread2_t member) const
  {
    // iOct must span the range [iGroup*nbOctsPerGroup ,
    // (iGroup+1)*nbOctsPerGroup [
    uint32_t iOct = member.league_rank() + iGroup * nbOctsPerGroup;

    // octant id inside the Ugroup data array
    uint32_t iOct_local = member.league_rank();

    // compute first octant index after current group
    uint32_t iOctNextGroup = (iGroup + 1) * nbOctsPerGroup;

    const uint32_t &bx = blockSizes[IX];
    const uint32_t &by = blockSizes[IY];

    while (iOct < iOctNextGroup and iOct < nbOcts)
    {
      // compute dx / dy
      const real_t dx = (iOct < nbOcts) ? pmesh->getSize(iOct) / bx : 1.0;
      const real_t dy = (iOct < nbOcts) ? pmesh->getSize(iOct) / by : 1.0;

      // TODO : Factor the update of U2 in an inline function instea of repeating the same block
      // of code again and again

      // Conformal interface area
      const real_t dSx_c = dy; // Interface when computing x flux is of length dy
      const real_t dSy_c = dx;

      // Non conformal interface area: divided by the number of neighbours
      const real_t dSx_nc = dy * 0.5;
      const real_t dSy_nc = dx * 0.5;

      // Volume
      const real_t dV = dx * dy;

      // Scaling for the flux in conformal and non conformal cases
      const real_t scale_x_c = dt * dSx_c / dV;
      const real_t scale_y_c = dt * dSy_c / dV;
      const real_t scale_x_nc = dt * dSx_nc / dV;
      const real_t scale_y_nc = dt * dSy_nc / dV;

      // We update the cells at the LEFT border if they have non-conformal neighbours
<<<<<<< HEAD
      if (Interface_flags(iOct_local) & INTERFACE_XMIN_NC)
      {
        const uint32_t ii = 0;
        Kokkos::parallel_for(
            Kokkos::TeamVectorRange(member, by),
            KOKKOS_LAMBDA(const int32_t jj) {
              // Position in the original block
              // corresponding index in the full ghosted block
              const uint32_t ig = (ii + ghostWidth) + bx_g * (jj + ghostWidth);
              GravityField g;

              // get current location primitive variables state
              HydroState2d qprim = get_prim_variables<HydroState2d>(ig, iOct_local);
              
              // applying gravity on the primitive variable
              g = get_gravity_field(ig, iOct_local);
              apply_gravity_prediction(qprim, g);

              // fluxes will be accumulated in qcons
              HydroState2d qcons = {0.0, 0.0, 0.0, 0.0};
              if (Interface_flags(iOct_local) & INTERFACE_XMIN_BIGGER)
              {
                // step 1: compute flux (Riemann solver) with centered values
                HydroState2d qR = qprim;
                HydroState2d qL = get_prim_variables<HydroState2d>(ig - 1, iOct_local);
                g = get_gravity_field(ig-1, iOct_local);
                apply_gravity_prediction(qL, g);

                HydroState2d flux = riemann_hydro(qL, qR, params);

                // step 2: accumulate flux in current cell
                qcons += flux * scale_x_c;
              }
              // If we are bigger than the neighbors we sum two fluxes coming from the small cells
              else if (Interface_flags(iOct_local) & INTERFACE_XMIN_SMALLER)
              {
                // step 1: get the states of both neighbour cell
                HydroState2d qR = qprim;
                HydroState2d q0, q1;
                GravityField g0, g1;
                get_non_conformal_neighbors_2d(iOct, ii, jj, DIR_X, FACE_LEFT, q0, q1, g0, g1);
                apply_gravity_prediction(q0, g0);
                apply_gravity_prediction(q1, g1);

                // step 2: solver is called directly on average states, no reconstruction is done
                HydroState2d flux_0 = riemann_hydro(q0, qR, params);
                HydroState2d flux_1 = riemann_hydro(q1, qR, params);

                qcons += flux_0 * scale_x_nc;
                qcons += flux_1 * scale_x_nc;
              }

              // finally, update conservative variable in U2
              uint32_t index_non_ghosted = ii + bx * jj;

              U2(index_non_ghosted, fm[ID], iOct) += qcons[ID];
              U2(index_non_ghosted, fm[IP], iOct) += qcons[IP];
              U2(index_non_ghosted, fm[IU], iOct) += qcons[IU];
              U2(index_non_ghosted, fm[IV], iOct) += qcons[IV];
            });
=======
      if (Interface_flags(iOct_local) & INTERFACE_XMIN_NC) {
	const uint32_t ii = 0;
	Kokkos::parallel_for(
	  Kokkos::TeamVectorRange(member, by),
	  KOKKOS_LAMBDA(const int32_t jj) {
	    // Position in the original block
	    // corresponding index in the full ghosted block
	    const uint32_t ig = (ii+ghostWidth) + bx_g * (jj+ghostWidth);
	    
	    // get current location primitive variables state
	    HydroState2d qprim = get_prim_variables<HydroState2d>(ig, iOct_local);
	    
	    // applying gravity on the primitive variable
	    apply_gravity_prediction(qprim);
	    
	    // fluxes will be accumulated in qcons
	    HydroState2d qcons = {0.0, 0.0, 0.0, 0.0};
	    if (Interface_flags(iOct_local) & INTERFACE_XMIN_BIGGER) {
	      // step 1: compute flux (Riemann solver) with centered values
	      HydroState2d qR = qprim;
	      HydroState2d qL = get_prim_variables<HydroState2d>(ig-1, iOct_local);
	      apply_gravity_prediction(qL);
	      
	      HydroState2d flux = riemann_hydro(qL,qR,params);
	      
	      // step 2: accumulate flux in current cell
	      qcons += flux*scale_x_c;
	    }
	    // If we are bigger than the neighbors we sum two fluxes coming from the small cells
	    else if (Interface_flags(iOct_local) & INTERFACE_XMIN_SMALLER) {
	      // step 1: get the states of both neighbour cell
	      HydroState2d qR = qprim;
	      HydroState2d q0, q1;
	      get_non_conformal_neighbors_2d(iOct, ii, jj, DIR_X, FACE_LEFT, q0, q1);
	      apply_gravity_prediction(q0);
	      apply_gravity_prediction(q1);
	      
	      // step 2: solver is called directly on average states, no reconstruction is done
	      HydroState2d flux_0 = riemann_hydro(q0,qR,params);
	      HydroState2d flux_1 = riemann_hydro(q1,qR,params);
	      
	      qcons += flux_0 * scale_x_nc;
	      qcons += flux_1 * scale_x_nc;
	    }

	    // finally, update conservative variable in U2
	    uint32_t index_non_ghosted = ii + bx * jj;
	    
	    U2(index_non_ghosted, fm[ID], iOct) += qcons[ID];
	    U2(index_non_ghosted, fm[IP], iOct) += qcons[IP];
	    U2(index_non_ghosted, fm[IU], iOct) += qcons[IU];
	    U2(index_non_ghosted, fm[IV], iOct) += qcons[IV];
	  });
>>>>>>> 929470f5
      }

      // We update the cells at the RIGHT border if they have non-conformal neighbours
<<<<<<< HEAD
      if (Interface_flags(iOct_local) & INTERFACE_XMAX_NC)
      {
        const uint32_t ii = bx - 1;
        Kokkos::parallel_for(
            Kokkos::TeamVectorRange(member, by),
            KOKKOS_LAMBDA(const int32_t jj) {
              // Position in the original block
              // corresponding index in the full ghosted block
              const uint32_t ig = (ii + ghostWidth) + bx_g * (jj + ghostWidth);

              // get current location primitive variables state
              HydroState2d qprim = get_prim_variables<HydroState2d>(ig, iOct_local);

              // applying gravity on the primitive variable
              GravityField g = get_gravity_field(ig, iOct_local);
              apply_gravity_prediction(qprim, g);

              // fluxes will be accumulated in qcons
              HydroState2d qcons = {0.0, 0.0, 0.0, 0.0};
              if (Interface_flags(iOct_local) & INTERFACE_XMAX_BIGGER)
              {
                // step 1: compute flux (Riemann solver) with centered values
                HydroState2d qL = qprim;
                HydroState2d qR = get_prim_variables<HydroState2d>(ig + 1, iOct_local);
                g = get_gravity_field(ig+1, iOct_local);
                apply_gravity_prediction(qR, g);
                HydroState2d flux = riemann_hydro(qL, qR, params);

                // step 2: accumulate flux in current cell
                qcons -= flux * scale_x_c;
              }
              else if (Interface_flags(iOct_local) & INTERFACE_XMAX_SMALLER)
              {
                // step 1: get the states of both neighbour cells
                HydroState2d qL = qprim;
                HydroState2d q0, q1;
                GravityField g0, g1;
                get_non_conformal_neighbors_2d(iOct, ii, jj, DIR_X, FACE_RIGHT, q0, q1, g0, g1);
                apply_gravity_prediction(q0, g0);
                apply_gravity_prediction(q1, g1);

                // step 2: solver is called directly on average states, no reconstruction is done
                HydroState2d flux_0 = riemann_hydro(qL, q0, params);
                HydroState2d flux_1 = riemann_hydro(qL, q1, params);

                // step 3: accumulate
                qcons -= flux_0 * scale_x_nc;
                qcons -= flux_1 * scale_x_nc;
              }

              // finally, update conservative variable in U2
              uint32_t index_non_ghosted = ii + bx * jj;

              U2(index_non_ghosted, fm[ID], iOct) += qcons[ID];
              U2(index_non_ghosted, fm[IP], iOct) += qcons[IP];
              U2(index_non_ghosted, fm[IU], iOct) += qcons[IU];
              U2(index_non_ghosted, fm[IV], iOct) += qcons[IV];
            });
=======
      if (Interface_flags(iOct_local) & INTERFACE_XMAX_NC) {
	const uint32_t ii = bx-1;
	Kokkos::parallel_for(
	  Kokkos::TeamVectorRange(member, by),
	  KOKKOS_LAMBDA(const int32_t jj) {
	    // Position in the original block
	    // corresponding index in the full ghosted block
	    const uint32_t ig = (ii+ghostWidth) + bx_g * (jj+ghostWidth);
	    
	    // get current location primitive variables state
	    HydroState2d qprim = get_prim_variables<HydroState2d>(ig, iOct_local);
	    
	    // applying gravity on the primitive variable
	    apply_gravity_prediction(qprim);
	    
	    // fluxes will be accumulated in qcons
	    HydroState2d qcons = {0.0, 0.0, 0.0, 0.0};
	    if (Interface_flags(iOct_local) & INTERFACE_XMAX_BIGGER) {
	      // step 1: compute flux (Riemann solver) with centered values
	      HydroState2d qL = qprim;
	      HydroState2d qR = get_prim_variables<HydroState2d>(ig+1, iOct_local);
	      apply_gravity_prediction(qR);
	      HydroState2d flux = riemann_hydro(qL,qR,params);
	      
	      // step 2: accumulate flux in current cell
	      qcons -= flux*scale_x_c;
	    }
	    else if (Interface_flags(iOct_local) & INTERFACE_XMAX_SMALLER) {
	      // step 1: get the states of both neighbour cells
	      HydroState2d qL = qprim;
	      HydroState2d q0, q1;
	      get_non_conformal_neighbors_2d(iOct, ii, jj, DIR_X, FACE_RIGHT, q0, q1);
	      apply_gravity_prediction(q0);
	      apply_gravity_prediction(q1);
	      
	      // step 2: solver is called directly on average states, no reconstruction is done
	      HydroState2d flux_0 = riemann_hydro(qL, q0, params);
	      HydroState2d flux_1 = riemann_hydro(qL, q1, params);

	      // step 3: accumulate
	      qcons -= flux_0 * scale_x_nc;
	      qcons -= flux_1 * scale_x_nc;
	    }
	    
	    // finally, update conservative variable in U2
	    uint32_t index_non_ghosted = ii + bx * jj;
	    
	    U2(index_non_ghosted, fm[ID], iOct) += qcons[ID];
	    U2(index_non_ghosted, fm[IP], iOct) += qcons[IP];
	    U2(index_non_ghosted, fm[IU], iOct) += qcons[IU];
	    U2(index_non_ghosted, fm[IV], iOct) += qcons[IV];
	  });
>>>>>>> 929470f5
      }

      // We update the cells at the BOTTOM border if they have non-conformal neighbours
<<<<<<< HEAD
      if (Interface_flags(iOct_local) & INTERFACE_YMIN_NC)
      {
        const uint32_t jj = 0;
        Kokkos::parallel_for(
            Kokkos::TeamVectorRange(member, bx),
            KOKKOS_LAMBDA(const int32_t ii) {
              // Position in the original block
              // corresponding index in the full ghosted block
              const uint32_t ig = (ii + ghostWidth) + bx_g * (jj + ghostWidth);

              // get current location primitive variables state
              HydroState2d qprim = get_prim_variables<HydroState2d>(ig, iOct_local);

              // applying gravity on the primitive variable
              GravityField g = get_gravity_field(ig, iOct_local);
              apply_gravity_prediction(qprim, g);

              // fluxes will be accumulated in qcons
              HydroState2d qcons = {0.0, 0.0, 0.0, 0.0};

              if (Interface_flags(iOct_local) & INTERFACE_YMIN_BIGGER)
              {
                // step 1: Swap u and v in states
                HydroState2d qL = get_prim_variables<HydroState2d>(ig - bx_g, iOct_local);
                HydroState2d qR = qprim;
                g = get_gravity_field(ig-bx_g, iOct_local);
                apply_gravity_prediction(qL, g);

                my_swap(qL[IU], qL[IV]);
                my_swap(qR[IU], qR[IV]);

                // step 2: compute flux (Riemann solver) with centered values
                HydroState2d flux = riemann_hydro(qL, qR, params);

                // step 3: swap back and accumulate flux
                my_swap(flux[IU], flux[IV]);
                qcons += flux * scale_y_c;
              }
              else if (Interface_flags(iOct_local) & INTERFACE_YMIN_SMALLER)
              {
                // step 1: get the states of both neighbour cells
                HydroState2d qR = qprim;
                HydroState2d q0, q1;
                GravityField g0, g1;
                get_non_conformal_neighbors_2d(iOct, ii, jj, DIR_Y, FACE_LEFT, q0, q1, g0, g1);
                apply_gravity_prediction(q0, g0);
                apply_gravity_prediction(q1, g1);

                // step 2: u and v in states
                my_swap(q0[IU], q0[IV]);
                my_swap(q1[IU], q1[IV]);
                my_swap(qR[IU], qR[IV]);

                // step 3: solver is called directly on average states, no reconstruction is done
                HydroState2d flux_0 = riemann_hydro(q0, qR, params);
                HydroState2d flux_1 = riemann_hydro(q1, qR, params);

                // step 4: swap back and accumulate
                my_swap(flux_0[IU], flux_0[IV]);
                my_swap(flux_1[IU], flux_1[IV]);

                qcons += flux_0 * scale_y_nc;
                qcons += flux_1 * scale_y_nc;
              }

              // finally, update conservative variable in U2
              uint32_t index_non_ghosted = ii + bx * jj;

              U2(index_non_ghosted, fm[ID], iOct) += qcons[ID];
              U2(index_non_ghosted, fm[IP], iOct) += qcons[IP];
              U2(index_non_ghosted, fm[IU], iOct) += qcons[IU];
              U2(index_non_ghosted, fm[IV], iOct) += qcons[IV];
            });
      }

      // We update the cells at the TOP border if they have non-conformal neighbours
      if (Interface_flags(iOct_local) & INTERFACE_YMAX_NC)
      {
        const uint32_t jj = by - 1;
        Kokkos::parallel_for(
            Kokkos::TeamVectorRange(member, bx),
            KOKKOS_LAMBDA(const int32_t ii) {
              // Position in the original block
              // corresponding index in the full ghosted block
              const uint32_t ig = (ii + ghostWidth) + bx_g * (jj + ghostWidth);

              // get current location primitive variables state
              HydroState2d qprim = get_prim_variables<HydroState2d>(ig, iOct_local);
              
              // applying gravity on the primitive variable
              GravityField g = get_gravity_field(ig, iOct_local);
              apply_gravity_prediction(qprim, g);

              // fluxes will be accumulated in qcons
              HydroState2d qcons = {0.0, 0.0, 0.0, 0.0};

              if (Interface_flags(iOct_local) & INTERFACE_YMAX_BIGGER)
              {
                // step 1: Swap u and v in states
                HydroState2d qR = get_prim_variables<HydroState2d>(ig + bx_g, iOct_local);
                HydroState2d qL = qprim;
                g = get_gravity_field(ig+bx_g, iOct_local);
                apply_gravity_prediction(qR, g);
                my_swap(qL[IU], qL[IV]);
                my_swap(qR[IU], qR[IV]);

                // step 2: compute flux (Riemann solver) with centered values
                HydroState2d flux = riemann_hydro(qL, qR, params);

                // step 3: swap back and accumulate flux
                my_swap(flux[IU], flux[IV]);
                qcons -= flux * scale_y_c;
              }
              else if (Interface_flags(iOct_local) & INTERFACE_YMAX_SMALLER)
              {
                // step1: get the states of both neighbour cells
                HydroState2d qL = qprim;
                HydroState2d q0, q1;
                GravityField g0, g1;
                get_non_conformal_neighbors_2d(iOct, ii, jj, DIR_Y, FACE_RIGHT, q0, q1, g0, g1);

                apply_gravity_prediction(q0, g0);
                apply_gravity_prediction(q1, g1);

                // step 2: swap u and v in states
                my_swap(qL[IU], qL[IV]);
                my_swap(q0[IU], q0[IV]);
                my_swap(q1[IU], q1[IV]);

                // step 3 : solver is called directly on average states, no reconstruction is done
                HydroState2d flux_0 = riemann_hydro(qL, q0, params);
                HydroState2d flux_1 = riemann_hydro(qL, q1, params);

                // step 4: swap back and accumulate
                my_swap(flux_0[IU], flux_0[IV]);
                my_swap(flux_1[IU], flux_1[IV]);

                qcons -= flux_0 * scale_y_nc;
                qcons -= flux_1 * scale_y_nc;
              }

              // finally, update conservative variable in U2
              uint32_t index_non_ghosted = ii + bx * jj;

              U2(index_non_ghosted, fm[ID], iOct) += qcons[ID];
              U2(index_non_ghosted, fm[IP], iOct) += qcons[IP];
              U2(index_non_ghosted, fm[IU], iOct) += qcons[IU];
              U2(index_non_ghosted, fm[IV], iOct) += qcons[IV];
            });
=======
      if (Interface_flags(iOct_local) & INTERFACE_YMIN_NC) {
	const uint32_t jj = 0;
	Kokkos::parallel_for(
	  Kokkos::TeamVectorRange(member, bx),
	  KOKKOS_LAMBDA(const int32_t ii) {
	    // Position in the original block
	    // corresponding index in the full ghosted block
	    const uint32_t ig = (ii+ghostWidth) + bx_g * (jj+ghostWidth);
	    
	    // get current location primitive variables state
	    HydroState2d qprim = get_prim_variables<HydroState2d>(ig, iOct_local);
	    
	    // applying gravity on the primitive variable
	    apply_gravity_prediction(qprim);
	    
	    // fluxes will be accumulated in qcons
	    HydroState2d qcons = {0.0, 0.0, 0.0, 0.0};

	    if (Interface_flags(iOct_local) & INTERFACE_YMIN_BIGGER) {
	      // step 1: Swap u and v in states
	      HydroState2d qL = get_prim_variables<HydroState2d>(ig-bx_g, iOct_local);
	      HydroState2d qR = qprim;
	      apply_gravity_prediction(qL);
	      
	      my_swap(qL[IU], qL[IV]);
	      my_swap(qR[IU], qR[IV]);
	      
	      // step 2: compute flux (Riemann solver) with centered values
	      HydroState2d flux = riemann_hydro(qL,qR,params);

	      // step 3: swap back and accumulate flux
	      my_swap(flux[IU], flux[IV]);
	      qcons += flux*scale_y_c;
	    }
	    else if (Interface_flags(iOct_local) & INTERFACE_YMIN_SMALLER) {
	      // step 1: get the states of both neighbour cells
	      HydroState2d qR = qprim;
	      HydroState2d q0, q1;
	      get_non_conformal_neighbors_2d(iOct, ii, jj, DIR_Y, FACE_LEFT, q0, q1);
	      apply_gravity_prediction(q0);
	      apply_gravity_prediction(q1);
	      
	      // step 2: u and v in states
	      my_swap(q0[IU], q0[IV]);
	      my_swap(q1[IU], q1[IV]);
	      my_swap(qR[IU], qR[IV]);

	      // step 3: solver is called directly on average states, no reconstruction is done
	      HydroState2d flux_0 = riemann_hydro(q0, qR, params);
	      HydroState2d flux_1 = riemann_hydro(q1, qR, params);

	      // step 4: swap back and accumulate
	      my_swap(flux_0[IU], flux_0[IV]);
	      my_swap(flux_1[IU], flux_1[IV]);
	    
	      qcons += flux_0 * scale_y_nc;
	      qcons += flux_1 * scale_y_nc;
	    }

	    // finally, update conservative variable in U2
	    uint32_t index_non_ghosted = ii + bx * jj;
	    
	    U2(index_non_ghosted, fm[ID], iOct) += qcons[ID];
	    U2(index_non_ghosted, fm[IP], iOct) += qcons[IP];
	    U2(index_non_ghosted, fm[IU], iOct) += qcons[IU];
	    U2(index_non_ghosted, fm[IV], iOct) += qcons[IV];
	  });
      }

      // We update the cells at the TOP border if they have non-conformal neighbours
      if (Interface_flags(iOct_local) & INTERFACE_YMAX_NC) {
	const uint32_t jj = by-1;
	Kokkos::parallel_for(
	  Kokkos::TeamVectorRange(member, bx),
	  KOKKOS_LAMBDA(const int32_t ii) {
	    // Position in the original block
	    // corresponding index in the full ghosted block
	    const uint32_t ig = (ii+ghostWidth) + bx_g * (jj+ghostWidth);
	    
	    // get current location primitive variables state
	    HydroState2d qprim = get_prim_variables<HydroState2d>(ig, iOct_local);
	    
	    // applying gravity on the primitive variable
	    apply_gravity_prediction(qprim);
	    
	    // fluxes will be accumulated in qcons
	    HydroState2d qcons = {0.0, 0.0, 0.0, 0.0};

	    if (Interface_flags(iOct_local) & INTERFACE_YMAX_BIGGER) {
	      // step 1: Swap u and v in states
	      HydroState2d qR = get_prim_variables<HydroState2d>(ig+bx_g, iOct_local);
	      HydroState2d qL = qprim;
	      apply_gravity_prediction(qR);
	      my_swap(qL[IU], qL[IV]);
	      my_swap(qR[IU], qR[IV]);
	    
	      // step 2: compute flux (Riemann solver) with centered values
	      HydroState2d flux = riemann_hydro(qL,qR,params);

	      // step 3: swap back and accumulate flux
	      my_swap(flux[IU], flux[IV]);
	      qcons -= flux*scale_y_c;
	    }
	    else if (Interface_flags(iOct_local) & INTERFACE_YMAX_SMALLER) {
	      // step1: get the states of both neighbour cells
	      HydroState2d qL = qprim;
	      HydroState2d q0, q1;
	      get_non_conformal_neighbors_2d(iOct, ii, jj, DIR_Y, FACE_RIGHT, q0, q1);
	      
	      apply_gravity_prediction(q0);
	      apply_gravity_prediction(q1);
	    
	      // step 2: swap u and v in states
	      my_swap(qL[IU], qL[IV]);
	      my_swap(q0[IU], q0[IV]);
	      my_swap(q1[IU], q1[IV]);
	      
	      // step 3 : solver is called directly on average states, no reconstruction is done
	      HydroState2d flux_0 = riemann_hydro(qL, q0, params);
	      HydroState2d flux_1 = riemann_hydro(qL, q1, params);

	      // step 4: swap back and accumulate
	      my_swap(flux_0[IU], flux_0[IV]);
	      my_swap(flux_1[IU], flux_1[IV]);

	      qcons -= flux_0 * scale_y_nc;
	      qcons -= flux_1 * scale_y_nc;
	    }
	    
	    // finally, update conservative variable in U2
	    uint32_t index_non_ghosted = ii + bx * jj;
	    
	    U2(index_non_ghosted, fm[ID], iOct) += qcons[ID];
	    U2(index_non_ghosted, fm[IP], iOct) += qcons[IP];
	    U2(index_non_ghosted, fm[IU], iOct) += qcons[IU];
	    U2(index_non_ghosted, fm[IV], iOct) += qcons[IV];
	  });
>>>>>>> 929470f5
      }

      iOct += nbTeams;
      iOct_local += nbTeams;

    } // end while iOct < nbOct

  } // compute_fluxes_and_update_2d_non_conformal

  // ====================================================================
  // ====================================================================
  KOKKOS_INLINE_FUNCTION
  void compute_fluxes_and_update_2d_conformal(thread2_t member) const
  {
    // iOct must span the range [iGroup*nbOctsPerGroup ,
    // (iGroup+1)*nbOctsPerGroup [
    uint32_t iOct = member.league_rank() + iGroup * nbOctsPerGroup;

    // octant id inside the Ugroup data array
    uint32_t iOct_local = member.league_rank();

    // compute first octant index after current group
    uint32_t iOctNextGroup = (iGroup + 1) * nbOctsPerGroup;

    const uint32_t &bx = blockSizes[IX];
    const uint32_t &by = blockSizes[IY];

    while (iOct < iOctNextGroup and iOct < nbOcts)
    {

      // compute dx / dy
      const real_t dx = (iOct < nbOcts) ? pmesh->getSize(iOct) / bx : 1.0;
      const real_t dy = (iOct < nbOcts) ? pmesh->getSize(iOct) / by : 1.0;

      const real_t dtdx = dt / dx;
      const real_t dtdy = dt / dy;

      /*
       * reconstruct states on cells face and update
       */
      Kokkos::parallel_for(
<<<<<<< HEAD
          Kokkos::TeamVectorRange(member, nbCellsPerBlock),
          KOKKOS_LAMBDA(const int32_t index) {
            // convert index to coordinates in ghosted block (minus 1 !)
            //index = i + bx1 * j
            const uint32_t j = index / bx;
            const uint32_t i = index - j * bx;

            // corresponding index in the full ghosted block
            // i -> i+1
            // j -> j+1
            const uint32_t ig = (i + ghostWidth) + bx_g * (j + ghostWidth);

            bool debug = false; //((iOct == 172 and index == 3) or (iOct == 43 and index == 0));
            std::cerr << std::fixed << std::setprecision(10);
            // the following condition makes sure we stay inside
            // the inner block
            if (i >= 0 and i < bx and
                j >= 0 and j < by)
            {
              // get current location primitive variables state
              HydroState2d qprim = get_prim_variables<HydroState2d>(ig, iOct_local);
              GravityField gc = get_gravity_field(ig, iOct_local);
              GravityField g;

              /*
              if ((iOct == 172 and index == 3) or (iOct == 43 and index == 0))
                std::cerr << (int)iOct << " " << (int)index << " "
                          << qprim[ID] << " " << qprim[IU] << " " << qprim[IV] << " " << qprim[IP]
                          << "; " << gc[IX] << " " << gc[IY] << std::endl;*/
              if (debug)
                std::cerr << (int)iOct << " " << (int)index << " "
                          << qprim[ID] << " " << qprim[IU] << " " << qprim[IV] << " " << qprim[IP]
                          << "; " << gc[IX] << " " << gc[IY] << std::endl;

              // fluxes will be accumulated in qcons
              HydroState2d qcons = get_cons_variables<HydroState2d>(ig, iOct_local);

              /*
             * compute from left face along x dir
             */
              if (i > 0 or !(Interface_flags(iOct_local) & INTERFACE_XMIN_NC))
              {
                // step 1 : reconstruct state in the left neighbor
=======
        Kokkos::TeamVectorRange(member, nbCellsPerBlock),
        KOKKOS_LAMBDA(const int32_t index) {
          // convert index to coordinates in ghosted block (minus 1 !)
          //index = i + bx1 * j
          const uint32_t j = index / bx;
          const uint32_t i = index - j*bx;

          // corresponding index in the full ghosted block
          // i -> i+1
          // j -> j+1
          const uint32_t ig = (i+ghostWidth) + bx_g * (j+ghostWidth);

          // the following condition makes sure we stay inside
          // the inner block
          if (i >= 0 and i < bx and 
              j >= 0 and j < by) {
            // get current location primitive variables state
            HydroState2d qprim = get_prim_variables<HydroState2d>(ig, iOct_local);
	    apply_gravity_prediction(qprim);

            // fluxes will be accumulated in qcons
            HydroState2d qcons = get_cons_variables<HydroState2d>(ig, iOct_local);

            /*
             * compute from left face along x dir
             */
            if (i > 0 or !(Interface_flags(iOct_local) & INTERFACE_XMIN_NC))
	    {
              // step 1 : reconstruct state in the left neighbor
	      
              // get state in neighbor along X
              HydroState2d qprim_n = get_prim_variables<HydroState2d>(ig-1, iOct_local);

              // 
              offsets_t offsets = {1.0, 0.0, 0.0};

              // reconstruct state in left neighbor
              HydroState2d qL = reconstruct_state_2d(qprim_n, ig-1, iOct_local, offsets, dtdx, dtdy);
	      apply_gravity_prediction(qL);

              // step 2 : reconstruct state in current cell
              offsets = {-1.0, 0.0, 0.0};

              HydroState2d qR = reconstruct_state_2d(qprim, ig, iOct_local, offsets, dtdx, dtdy);


              
              // step 3 : compute flux (Riemann solver)
              HydroState2d flux = riemann_hydro(qL,qR,params);
>>>>>>> 929470f5

                // get state in neighbor along X
                HydroState2d qprim_n = get_prim_variables<HydroState2d>(ig - 1, iOct_local);

                //
                offsets_t offsets = {1.0, 0.0, 0.0};

                // reconstruct state in left neighbor
                HydroState2d qL = reconstruct_state_2d(qprim_n, ig - 1, iOct_local, offsets, dtdx, dtdy);

                // step 2 : reconstruct state in current cell
                offsets = {-1.0, 0.0, 0.0};

<<<<<<< HEAD
                HydroState2d qR = reconstruct_state_2d(qprim, ig, iOct_local, offsets, dtdx, dtdy);
=======
              // reconstruct state in right neighbor
              HydroState2d qR = reconstruct_state_2d(qprim_n, ig+1, iOct_local, offsets, dtdx, dtdy);
	      apply_gravity_prediction(qR);
>>>>>>> 929470f5

                // step 3 : compute gravity
                apply_gravity_prediction(qR, gc);
                g = get_gravity_field(ig-1, iOct_local);
                apply_gravity_prediction(qL, g);

                if (debug)
                  std::cerr << (int)iOct << " " << (int)index << " left conformal." 
                            << " qp " << qR[ID] << " " << qR[IU] << " " << qR[IV] << " " << qR[IP]
                            << " qo " << qL[ID] << " " << qL[IU] << " " << qL[IV] << " " << qL[IP]
                            << " qpb " << qprim[ID] << " " << qprim[IU] << " " << qprim[IV] << " " << qprim[IP]
                            << " qob " << qprim_n[ID] << " " << qprim_n[IU] << " " << qprim_n[IV] << " " << qprim_n[IP]
                            << std::endl;
                

                // step 4 : compute flux (Riemann solver)
                HydroState2d flux = riemann_hydro(qL, qR, params);

                // step 5 : accumulate flux in current cell
                qcons += flux * dtdx;
              }

              /*
             * compute flux from right face along x dir
             */
              if (i < bx - 1 or !(Interface_flags(iOct_local) & INTERFACE_XMAX_NC))
              {
                // step 1 : reconstruct state in the left neighbor

                // get state in neighbor along X
                HydroState2d qprim_n = get_prim_variables<HydroState2d>(ig + 1, iOct_local);

                //
                offsets_t offsets = {-1.0, 0.0, 0.0};

                // reconstruct state in right neighbor
                HydroState2d qR = reconstruct_state_2d(qprim_n, ig + 1, iOct_local, offsets, dtdx, dtdy);

                // step 2 : reconstruct state in current cell
                offsets = {1.0, 0.0, 0.0};

                HydroState2d qL =
                    reconstruct_state_2d(qprim, ig, iOct_local, offsets, dtdx, dtdy);

                // step 3 : compute gravity
                apply_gravity_prediction(qL, gc);
                g = get_gravity_field(ig+1, iOct_local);
                apply_gravity_prediction(qR, g);
                if (debug)
                  std::cerr << (int)iOct << " " << (int)index << " right conformal." 
                            << " qp " << qL[ID] << " " << qL[IU] << " " << qL[IV] << " " << qL[IP]
                            << " qo " << qR[ID] << " " << qR[IU] << " " << qR[IV] << " " << qR[IP]
                            << " qpb " << qprim[ID] << " " << qprim[IU] << " " << qprim[IV] << " " << qprim[IP]
                            << " qob " << qprim_n[ID] << " " << qprim_n[IU] << " " << qprim_n[IV] << " " << qprim_n[IP]
                            << std::endl;
                // step 4 : compute flux (Riemann solver)
                HydroState2d flux = riemann_hydro(qL, qR, params);

                // step 5 : accumulate flux in current cell
                qcons -= flux * dtdx;
              }

              /*
             * compute flux from left face along y dir
             */
<<<<<<< HEAD
              if (j > 0 or !(Interface_flags(iOct_local) & INTERFACE_YMIN_NC))
              {
                // step 1 : reconstruct state in the left neighbor

                // get state in neighbor along X
                HydroState2d qprim_n = get_prim_variables<HydroState2d>(ig - bx_g, iOct_local);

                //
                offsets_t offsets = {0.0, 1.0, 0.0};

                // reconstruct "left" state
                HydroState2d qL =
                    reconstruct_state_2d(qprim_n, ig - bx_g, iOct_local, offsets, dtdx, dtdy);

                // step 2 : reconstruct state in current cell
                offsets = {0.0, -1.0, 0.0};

                HydroState2d qR = reconstruct_state_2d(qprim, ig, iOct_local, offsets, dtdx, dtdy);

                // step 3 : compute gravity
                apply_gravity_prediction(qR, gc);
                g = get_gravity_field(ig-bx_g, iOct_local);
                apply_gravity_prediction(qL, g);
                if (debug)
                  std::cerr << (int)iOct << " " << (int)index << " bottom conformal." 
                            << " qp " << qR[ID] << " " << qR[IU] << " " << qR[IV] << " " << qR[IP]
                            << " qo " << qL[ID] << " " << qL[IU] << " " << qL[IV] << " " << qL[IP]
                            << " qpb " << qprim[ID] << " " << qprim[IU] << " " << qprim[IV] << " " << qprim[IP]
                            << " qob " << qprim_n[ID] << " " << qprim_n[IU] << " " << qprim_n[IV] << " " << qprim_n[IP]
                            << std::endl;
                // swap IU / IV
                my_swap(qL[IU], qL[IV]);
                my_swap(qR[IU], qR[IV]);

                // step 4 : compute flux (Riemann solver)
                HydroState2d flux = riemann_hydro(qL, qR, params);

                my_swap(flux[IU], flux[IV]);

                // step 5 : accumulate flux in current cell
                qcons += flux * dtdy;
              }

              /*
             * compute flux from right face along y dir
             */
              if (j < by - 1 or !(Interface_flags(iOct_local) & INTERFACE_YMAX_NC))
              {
                // step 1 : reconstruct state in the left neighbor

                // get state in neighbor along X
                HydroState2d qprim_n = get_prim_variables<HydroState2d>(ig + bx_g, iOct_local);

                //
                offsets_t offsets = {0.0, -1.0, 0.0};

                // reconstruct "left" state
                HydroState2d qR = reconstruct_state_2d(qprim_n, ig + bx_g, iOct_local, offsets, dtdx, dtdy);
                

                // step 2 : reconstruct state in current cell
                offsets = {0.0, 1.0, 0.0};

                HydroState2d qL =
                    reconstruct_state_2d(qprim, ig, iOct_local, offsets, dtdx, dtdy);

                // step 3 : compute gravity
                apply_gravity_prediction(qL, gc);
                g = get_gravity_field(ig+bx_g, iOct_local);
                apply_gravity_prediction(qR, g);
                if (debug)
                  std::cerr << (int)iOct << " " << (int)index << " top conformal." 
                            << " qp " << qL[ID] << " " << qL[IU] << " " << qL[IV] << " " << qL[IP]
                            << " qo " << qR[ID] << " " << qR[IU] << " " << qR[IV] << " " << qR[IP]
                            << " qpb " << qprim[ID] << " " << qprim[IU] << " " << qprim[IV] << " " << qprim[IP]
                            << " qob " << qprim_n[ID] << " " << qprim_n[IU] << " " << qprim_n[IV] << " " << qprim_n[IP]
                            << std::endl;
                // swap IU / IV
                my_swap(qL[IU], qL[IV]);
                my_swap(qR[IU], qR[IV]);

                // step 3 : compute flux (Riemann solver)
                HydroState2d flux = riemann_hydro(qL, qR, params);

                my_swap(flux[IU], flux[IV]);

                // step 4 : accumulate flux in current cell
                qcons -= flux * dtdy;
              }

              // lastly update conservative variable in U2
              uint32_t index_non_ghosted = i + bx * j; //(i-1) + bx * (j-1);

              U2(index_non_ghosted, fm[ID], iOct) = qcons[ID];
              U2(index_non_ghosted, fm[IP], iOct) = qcons[IP];
              U2(index_non_ghosted, fm[IU], iOct) = qcons[IU];
              U2(index_non_ghosted, fm[IV], iOct) = qcons[IV];

            } // end if inside inner block
          }); // end TeamVectorRange

      iOct += nbTeams;
=======
            if (j > 0 or !(Interface_flags(iOct_local) & INTERFACE_YMIN_NC)) {
	      // step 1 : reconstruct state in the left neighbor
              
              // get state in neighbor along X
              HydroState2d qprim_n = get_prim_variables<HydroState2d>(ig-bx_g, iOct_local);
              
              // 
              offsets_t offsets = {0.0, 1.0, 0.0};
              
              // reconstruct "left" state
              HydroState2d qL =
		reconstruct_state_2d(qprim_n, ig-bx_g, iOct_local, offsets, dtdx, dtdy);
	      apply_gravity_prediction(qL);

              // step 2 : reconstruct state in current cell
              offsets = {0.0, -1.0, 0.0};
	      
              HydroState2d qR = reconstruct_state_2d(qprim, ig, iOct_local, offsets, dtdx, dtdy);

              // swap IU / IV
              my_swap(qL[IU], qL[IV]);
              my_swap(qR[IU], qR[IV]);

              // step 3 : compute flux (Riemann solver)
              HydroState2d flux = riemann_hydro(qL,qR,params);

              my_swap(flux[IU], flux[IV]);

              // step 4 : accumulate flux in current cell
              qcons += flux*dtdy;
	    }

            /*
             * compute flux from right face along y dir
             */
	    if (j < by-1 or !(Interface_flags(iOct_local) & INTERFACE_YMAX_NC)) {
              // step 1 : reconstruct state in the left neighbor
              
              // get state in neighbor along X
              HydroState2d qprim_n = get_prim_variables<HydroState2d>(ig+bx_g, iOct_local);
              
              // 
              offsets_t offsets = {0.0, -1.0, 0.0};
              
              // reconstruct "left" state
              HydroState2d qR = reconstruct_state_2d(qprim_n, ig+bx_g, iOct_local, offsets, dtdx, dtdy);
	      apply_gravity_prediction(qR);

              // step 2 : reconstruct state in current cell
              offsets = {0.0, 1.0, 0.0};

              HydroState2d qL =
		reconstruct_state_2d(qprim, ig, iOct_local, offsets, dtdx, dtdy);

              // swap IU / IV
              my_swap(qL[IU], qL[IV]);
              my_swap(qR[IU], qR[IV]);

              // step 3 : compute flux (Riemann solver)
              HydroState2d flux = riemann_hydro(qL,qR,params);

              my_swap(flux[IU], flux[IV]);

              // step 4 : accumulate flux in current cell
              qcons -= flux*dtdy;
	      
	    }
	    
            // lastly update conservative variable in U2
            uint32_t index_non_ghosted = i+bx*j;//(i-1) + bx * (j-1);
	    
            U2(index_non_ghosted, fm[ID], iOct) = qcons[ID];
            U2(index_non_ghosted, fm[IP], iOct) = qcons[IP];
            U2(index_non_ghosted, fm[IU], iOct) = qcons[IU];
            U2(index_non_ghosted, fm[IV], iOct) = qcons[IV];
	    
          } // end if inside inner block
        }); // end TeamVectorRange
      
      iOct       += nbTeams;
>>>>>>> 929470f5
      iOct_local += nbTeams;

    } // end while iOct < nbOct

  } // compute_fluxes_and_update_2d_conformal

  // ====================================================================
  // ====================================================================
  KOKKOS_INLINE_FUNCTION
  void compute_fluxes_and_update_2d_non_conservative(thread2_t member) const
  {
    // iOct must span the range [iGroup*nbOctsPerGroup ,
    // (iGroup+1)*nbOctsPerGroup [
    uint32_t iOct = member.league_rank() + iGroup * nbOctsPerGroup;

    // octant id inside the Ugroup data array
    uint32_t iOct_local = member.league_rank();

    // compute first octant index after current group
    uint32_t iOctNextGroup = (iGroup + 1) * nbOctsPerGroup;

    const uint32_t &bx = blockSizes[IX];
    const uint32_t &by = blockSizes[IY];

    while (iOct < iOctNextGroup and iOct < nbOcts)
    {

      // compute dx / dy
      const real_t dx = (iOct < nbOcts) ? pmesh->getSize(iOct) / bx : 1.0;
      const real_t dy = (iOct < nbOcts) ? pmesh->getSize(iOct) / by : 1.0;

      const real_t dtdx = dt / dx;
      const real_t dtdy = dt / dy;

      /*
       * reconstruct states on cells face and update
       */
      Kokkos::parallel_for(
          Kokkos::TeamVectorRange(member, nbCellsPerBlock1),
          KOKKOS_LAMBDA(const int32_t index) {
            // convert index to coordinates in ghosted block (minus 1 !)
            //index = i + bx1 * j
            const int j = index / bx1;
            const int i = index - j * bx1;

            // corresponding index in the full ghosted block
            // i -> i+1
            // j -> j+1
            const uint32_t ig = (i + 1) + bx_g * (j + 1);

            // the following condition makes sure we stay inside
            // the inner block
            if (i > 0 and i < bx1 - 1 and
                j > 0 and j < by1 - 1)
            {
              // get current location primitive variables state
              HydroState2d qprim = get_prim_variables<HydroState2d>(ig, iOct_local);

              // fluxes will be accumulated in qcons
              HydroState2d qcons = get_cons_variables<HydroState2d>(ig, iOct_local);

             /*
             * compute from left face along x dir
             */
              {
                // step 1 : reconstruct state in the left neighbor

                // get state in neighbor along X
                HydroState2d qprim_n = get_prim_variables<HydroState2d>(ig - 1, iOct_local);

                //
                offsets_t offsets = {1.0, 0.0, 0.0};

                // reconstruct state in left neighbor
                HydroState2d qL = reconstruct_state_2d(qprim_n, ig - 1, iOct_local, offsets, dtdx, dtdy);

                // step 2 : reconstruct state in current cell
                offsets = {-1.0, 0.0, 0.0};

                HydroState2d qR = reconstruct_state_2d(qprim, ig, iOct_local, offsets, dtdx, dtdy);

                // step 3 : compute flux (Riemann solver)
                HydroState2d flux = riemann_hydro(qL, qR, params);

                // step 4 : accumulate flux in current cell
                qcons += flux * dtdx;
              }

              /*
             * compute flux from right face along x dir
             */
              {
                // step 1 : reconstruct state in the left neighbor

                // get state in neighbor along X
                HydroState2d qprim_n = get_prim_variables<HydroState2d>(ig + 1, iOct_local);

                //
                offsets_t offsets = {-1.0, 0.0, 0.0};

                // reconstruct state in right neighbor
                HydroState2d qR = reconstruct_state_2d(qprim_n, ig + 1, iOct_local, offsets, dtdx, dtdy);

                // step 2 : reconstruct state in current cell
                offsets = {1.0, 0.0, 0.0};

                HydroState2d qL = reconstruct_state_2d(qprim, ig, iOct_local, offsets, dtdx, dtdy);

                // step 3 : compute flux (Riemann solver)
                HydroState2d flux = riemann_hydro(qL, qR, params);

                // step 4 : accumulate flux in current cell
                qcons -= flux * dtdx;
              }

              /*
             * compute flux from left face along y dir
             */
              {
                // step 1 : reconstruct state in the left neighbor

                // get state in neighbor along X
                HydroState2d qprim_n = get_prim_variables<HydroState2d>(ig - bx_g, iOct_local);

                //
                offsets_t offsets = {0.0, 1.0, 0.0};

                // reconstruct "left" state
                HydroState2d qL = reconstruct_state_2d(qprim_n, ig - bx_g, iOct_local, offsets, dtdx, dtdy);

                // step 2 : reconstruct state in current cell
                offsets = {0.0, -1.0, 0.0};

                HydroState2d qR = reconstruct_state_2d(qprim, ig, iOct_local, offsets, dtdx, dtdy);

                // swap IU / IV
                my_swap(qL[IU], qL[IV]);
                my_swap(qR[IU], qR[IV]);

                // step 3 : compute flux (Riemann solver)
                HydroState2d flux = riemann_hydro(qL, qR, params);

                my_swap(flux[IU], flux[IV]);

                // step 4 : accumulate flux in current cell
                qcons += flux * dtdy;
              }

              /*
             * compute flux from right face along y dir
             */
              {
                // step 1 : reconstruct state in the left neighbor

                // get state in neighbor along X
                HydroState2d qprim_n = get_prim_variables<HydroState2d>(ig + bx_g, iOct_local);

                //
                offsets_t offsets = {0.0, -1.0, 0.0};

                // reconstruct "left" state
                HydroState2d qR = reconstruct_state_2d(qprim_n, ig + bx_g, iOct_local, offsets, dtdx, dtdy);

                // step 2 : reconstruct state in current cell
                offsets = {0.0, 1.0, 0.0};

                HydroState2d qL = reconstruct_state_2d(qprim, ig, iOct_local, offsets, dtdx, dtdy);

                // swap IU / IV
                my_swap(qL[IU], qL[IV]);
                my_swap(qR[IU], qR[IV]);

                // step 3 : compute flux (Riemann solver)
                HydroState2d flux = riemann_hydro(qL, qR, params);

                my_swap(flux[IU], flux[IV]);

                // step 4 : accumulate flux in current cell
                qcons -= flux * dtdy;
              }

              // lastly update conservative variable in U2
              uint32_t index_non_ghosted = (i - 1) + bx * (j - 1);

              U2(index_non_ghosted, fm[ID], iOct) = qcons[ID];
              U2(index_non_ghosted, fm[IP], iOct) = qcons[IP];
              U2(index_non_ghosted, fm[IU], iOct) = qcons[IU];
              U2(index_non_ghosted, fm[IV], iOct) = qcons[IV];

            } // end if inside inner block
          }); // end TeamVectorRange

      iOct += nbTeams;
      iOct_local += nbTeams;

    } // end while iOct < nbOct

  } // compute_fluxes_and_update_2d_non_conservative

  // ====================================================================
  // ====================================================================
  KOKKOS_INLINE_FUNCTION
  void compute_fluxes_and_update_2d(thread2_t member) const
  {
    if (params.updateType == UPDATE_CONSERVATIVE_SUM)
    {
      compute_fluxes_and_update_2d_conformal(member);
      compute_fluxes_and_update_2d_non_conformal(member);
    }
    else
    {
      compute_fluxes_and_update_2d_non_conservative(member);
    }

    apply_gravity_correction_2d(member);
  } // compute_fluxes_and_update_2d

  // ====================================================================
  // ====================================================================
  KOKKOS_INLINE_FUNCTION
  void compute_slopes_3d(thread1_t member) const
  {

  } // compute_slopes_3d

  // ====================================================================
  // ====================================================================
  KOKKOS_INLINE_FUNCTION
  void compute_fluxes_and_update_3d(thread2_t member) const
  {

  } // compute_fluxes_and_update_3d

  // ====================================================================
  // ====================================================================
  KOKKOS_INLINE_FUNCTION
  void operator()(const Slopes &, thread1_t member) const
  {

    if (this->params.dimType == TWO_D)
      compute_slopes_2d(member);

    else if (this->params.dimType == THREE_D)
      compute_slopes_3d(member);

  } // operator () - slopes

  // ====================================================================
  // ====================================================================
  KOKKOS_INLINE_FUNCTION
  void operator()(const Fluxes &, thread2_t member) const
  {

    if (this->params.dimType == TWO_D)
      compute_fluxes_and_update_2d(member);

    else if (this->params.dimType == THREE_D)
      compute_fluxes_and_update_3d(member);

  } // operator () - fluxes and update

  //! bitpit/PABLO amr mesh object
  std::shared_ptr<AMRmesh> pmesh;

  //! general parameters
  HydroParams params;

  //! field manager
  id2index_t fm;

  //! block sizes (no ghost)
  blockSize_t blockSizes;

  //! blockSizes with ghost
  uint32_t bx_g;
  uint32_t by_g;
  uint32_t bz_g;

  //! blockSizes with one ghost cell
  int32_t bx1;
  int32_t by1;
  int32_t bz1;

  //! ghost width
  uint32_t ghostWidth;

  //! total number of octants in current MPI process
  uint32_t nbOcts;

  //! number of octant per group
  uint32_t nbOctsPerGroup;

  //! number of cells per block (used for conservative update)
  uint32_t nbCellsPerBlock;

  //! number of cells per block (used for slopes computations)
  uint32_t nbCellsPerBlock1;

  //! integer which identifies a group of octants
  uint32_t iGroup;

  //! user data for the ith group of octants
  DataArrayBlock Ugroup;

  //! user data for the entire mesh
  DataArrayBlock U;

  //! user data for the neighbours
  DataArrayBlock U_ghost;

  //! user data for the entire mesh at the end of time step
  DataArrayBlock U2;

  //! user data (primitive variables) for the ith group of octants
  DataArrayBlock Qgroup;

  //! heavy data - input - global array for gravity
  DataArrayBlock Gravity;

  //! heavy data - input - ghost array for gravity
  DataArrayBlock Gravity_ghost;

  //! heavy data - input - current ghosted block group for gravity
  DataArrayBlock Ggroup;

  //! flags at interface for 2:1 ratio
  FlagArrayBlock Interface_flags;

  //! time step
  real_t dt;

  //! slopes along x for current group
  DataArrayBlock SlopesX;

  //! slopes along y for current group
  DataArrayBlock SlopesY;

  //! slopes along z for current group
  DataArrayBlock SlopesZ;

  //! should we calculate gravity ?
  bool has_gravity;

}; // MusclBlockGodunovUpdateFunctor

} // namespace muscl_block

} // namespace dyablo

#endif // MUSCL_BLOCK_GODUNOV_UPDATE_HYDRO_FUNCTOR_H_<|MERGE_RESOLUTION|>--- conflicted
+++ resolved
@@ -187,13 +187,8 @@
                     DataArrayBlock Gravity_ghost,
                     DataArrayBlock Ggroup,
                     FlagArrayBlock Interface_flags,
-<<<<<<< HEAD
                     real_t dt)
   {
-=======
-                    real_t         dt) 
-    {
->>>>>>> 929470f5
 
     // instantiate functor
     MusclBlockGodunovUpdateFunctor functor(pmesh, params, fm,
@@ -548,85 +543,6 @@
     return dq;
 
   } // slope_unsplit_hydro
-  
-  // ====================================================================
-  // ====================================================================
-  KOKKOS_INLINE_FUNCTION
-  void apply_gravity_prediction(HydroState2d &q) const {
-    if (params.gravity_type == GRAVITY_CONSTANT) {
-      q[IU] += 0.5 * dt * params.gx; 
-      q[IV] += 0.5 * dt * params.gy;
-      if (params.dimType == THREE_D)
-	q[IW] += 0.5 * dt * params.gz;
-    }
-  }
-
-  KOKKOS_INLINE_FUNCTION
-  void apply_gravity_correction(uint32_t iOct_g, uint32_t index_g,
-				uint32_t iOct,   uint32_t index) const {
-    if (params.gravity_type == GRAVITY_NONE)
-      return;
-
-    real_t rhoOld = Ugroup(index_g, fm[ID], iOct_g);
-    real_t rhoNew = fmax(params.settings.smallr, U2(index, fm[ID], iOct));
-
-    real_t rhou = U2(index, fm[IU], iOct);
-    real_t rhov = U2(index, fm[IV], iOct);
-    real_t rhow = (params.dimType == THREE_D ? U2(index, fm[IW], iOct) : 0.0);
-
-    real_t ekin_old = 0.5 * (rhou*rhou + rhov*rhov + rhow*rhow) / rhoNew;
-
-    real_t gx, gy;
-    if (params.gravity_type == GRAVITY_CONSTANT) {
-      gx = params.gx;
-      gy = params.gy;
-    }
-    
-    rhou += 0.5 * dt * gx * (rhoOld + rhoNew);
-    rhov += 0.5 * dt * gy * (rhoOld + rhoNew);
-    U2(index, fm[IU], iOct) = rhou;
-    U2(index, fm[IV], iOct) = rhov;
-
-    if (params.dimType == THREE_D) {
-      real_t gz = params.gz;
-      
-      rhow += 0.5 * dt * gz * (rhoOld + rhoNew);
-      U2(index, fm[IW], iOct) = rhow;
-    }
-
-    real_t ekin_new = 0.5 * (rhou*rhou + rhov*rhov + rhow*rhow) / rhoNew;
-    U2(index, fm[IP], iOct) += (ekin_new - ekin_old);
-  }
-
-  KOKKOS_INLINE_FUNCTION
-  void apply_gravity_correction_2d(thread2_t member) const {
-    // iOct must span the range [iGroup*nbOctsPerGroup ,
-    // (iGroup+1)*nbOctsPerGroup [
-    uint32_t iOct = member.league_rank() + iGroup * nbOctsPerGroup;
-    
-    // octant id inside the Ugroup data array
-    uint32_t iOct_local = member.league_rank();
-
-    // compute first octant index after current group
-    uint32_t iOctNextGroup = (iGroup + 1) * nbOctsPerGroup;
-
-    const uint32_t& bx = blockSizes[IX];
-    
-    while (iOct < iOctNextGroup and iOct < nbOcts) {
-      Kokkos::parallel_for(
-	Kokkos::TeamVectorRange(member, nbCellsPerBlock),
-	KOKKOS_LAMBDA(const int32_t index) {
-	  const uint32_t j = index / bx;
-	  const uint32_t i = index - j*bx;
-	  const uint32_t ig = (i+ghostWidth) + bx_g * (j+ghostWidth);
-
-	  apply_gravity_correction(iOct_local, ig, iOct, index);
-	});
-      iOct       += nbTeams;
-      iOct_local += nbTeams;
-    }
-    
-  }
 
   // ====================================================================
   // ====================================================================
@@ -1043,7 +959,6 @@
       const real_t scale_y_nc = dt * dSy_nc / dV;
 
       // We update the cells at the LEFT border if they have non-conformal neighbours
-<<<<<<< HEAD
       if (Interface_flags(iOct_local) & INTERFACE_XMIN_NC)
       {
         const uint32_t ii = 0;
@@ -1104,65 +1019,9 @@
               U2(index_non_ghosted, fm[IU], iOct) += qcons[IU];
               U2(index_non_ghosted, fm[IV], iOct) += qcons[IV];
             });
-=======
-      if (Interface_flags(iOct_local) & INTERFACE_XMIN_NC) {
-	const uint32_t ii = 0;
-	Kokkos::parallel_for(
-	  Kokkos::TeamVectorRange(member, by),
-	  KOKKOS_LAMBDA(const int32_t jj) {
-	    // Position in the original block
-	    // corresponding index in the full ghosted block
-	    const uint32_t ig = (ii+ghostWidth) + bx_g * (jj+ghostWidth);
-	    
-	    // get current location primitive variables state
-	    HydroState2d qprim = get_prim_variables<HydroState2d>(ig, iOct_local);
-	    
-	    // applying gravity on the primitive variable
-	    apply_gravity_prediction(qprim);
-	    
-	    // fluxes will be accumulated in qcons
-	    HydroState2d qcons = {0.0, 0.0, 0.0, 0.0};
-	    if (Interface_flags(iOct_local) & INTERFACE_XMIN_BIGGER) {
-	      // step 1: compute flux (Riemann solver) with centered values
-	      HydroState2d qR = qprim;
-	      HydroState2d qL = get_prim_variables<HydroState2d>(ig-1, iOct_local);
-	      apply_gravity_prediction(qL);
-	      
-	      HydroState2d flux = riemann_hydro(qL,qR,params);
-	      
-	      // step 2: accumulate flux in current cell
-	      qcons += flux*scale_x_c;
-	    }
-	    // If we are bigger than the neighbors we sum two fluxes coming from the small cells
-	    else if (Interface_flags(iOct_local) & INTERFACE_XMIN_SMALLER) {
-	      // step 1: get the states of both neighbour cell
-	      HydroState2d qR = qprim;
-	      HydroState2d q0, q1;
-	      get_non_conformal_neighbors_2d(iOct, ii, jj, DIR_X, FACE_LEFT, q0, q1);
-	      apply_gravity_prediction(q0);
-	      apply_gravity_prediction(q1);
-	      
-	      // step 2: solver is called directly on average states, no reconstruction is done
-	      HydroState2d flux_0 = riemann_hydro(q0,qR,params);
-	      HydroState2d flux_1 = riemann_hydro(q1,qR,params);
-	      
-	      qcons += flux_0 * scale_x_nc;
-	      qcons += flux_1 * scale_x_nc;
-	    }
-
-	    // finally, update conservative variable in U2
-	    uint32_t index_non_ghosted = ii + bx * jj;
-	    
-	    U2(index_non_ghosted, fm[ID], iOct) += qcons[ID];
-	    U2(index_non_ghosted, fm[IP], iOct) += qcons[IP];
-	    U2(index_non_ghosted, fm[IU], iOct) += qcons[IU];
-	    U2(index_non_ghosted, fm[IV], iOct) += qcons[IV];
-	  });
->>>>>>> 929470f5
       }
 
       // We update the cells at the RIGHT border if they have non-conformal neighbours
-<<<<<<< HEAD
       if (Interface_flags(iOct_local) & INTERFACE_XMAX_NC)
       {
         const uint32_t ii = bx - 1;
@@ -1221,64 +1080,9 @@
               U2(index_non_ghosted, fm[IU], iOct) += qcons[IU];
               U2(index_non_ghosted, fm[IV], iOct) += qcons[IV];
             });
-=======
-      if (Interface_flags(iOct_local) & INTERFACE_XMAX_NC) {
-	const uint32_t ii = bx-1;
-	Kokkos::parallel_for(
-	  Kokkos::TeamVectorRange(member, by),
-	  KOKKOS_LAMBDA(const int32_t jj) {
-	    // Position in the original block
-	    // corresponding index in the full ghosted block
-	    const uint32_t ig = (ii+ghostWidth) + bx_g * (jj+ghostWidth);
-	    
-	    // get current location primitive variables state
-	    HydroState2d qprim = get_prim_variables<HydroState2d>(ig, iOct_local);
-	    
-	    // applying gravity on the primitive variable
-	    apply_gravity_prediction(qprim);
-	    
-	    // fluxes will be accumulated in qcons
-	    HydroState2d qcons = {0.0, 0.0, 0.0, 0.0};
-	    if (Interface_flags(iOct_local) & INTERFACE_XMAX_BIGGER) {
-	      // step 1: compute flux (Riemann solver) with centered values
-	      HydroState2d qL = qprim;
-	      HydroState2d qR = get_prim_variables<HydroState2d>(ig+1, iOct_local);
-	      apply_gravity_prediction(qR);
-	      HydroState2d flux = riemann_hydro(qL,qR,params);
-	      
-	      // step 2: accumulate flux in current cell
-	      qcons -= flux*scale_x_c;
-	    }
-	    else if (Interface_flags(iOct_local) & INTERFACE_XMAX_SMALLER) {
-	      // step 1: get the states of both neighbour cells
-	      HydroState2d qL = qprim;
-	      HydroState2d q0, q1;
-	      get_non_conformal_neighbors_2d(iOct, ii, jj, DIR_X, FACE_RIGHT, q0, q1);
-	      apply_gravity_prediction(q0);
-	      apply_gravity_prediction(q1);
-	      
-	      // step 2: solver is called directly on average states, no reconstruction is done
-	      HydroState2d flux_0 = riemann_hydro(qL, q0, params);
-	      HydroState2d flux_1 = riemann_hydro(qL, q1, params);
-
-	      // step 3: accumulate
-	      qcons -= flux_0 * scale_x_nc;
-	      qcons -= flux_1 * scale_x_nc;
-	    }
-	    
-	    // finally, update conservative variable in U2
-	    uint32_t index_non_ghosted = ii + bx * jj;
-	    
-	    U2(index_non_ghosted, fm[ID], iOct) += qcons[ID];
-	    U2(index_non_ghosted, fm[IP], iOct) += qcons[IP];
-	    U2(index_non_ghosted, fm[IU], iOct) += qcons[IU];
-	    U2(index_non_ghosted, fm[IV], iOct) += qcons[IV];
-	  });
->>>>>>> 929470f5
       }
 
       // We update the cells at the BOTTOM border if they have non-conformal neighbours
-<<<<<<< HEAD
       if (Interface_flags(iOct_local) & INTERFACE_YMIN_NC)
       {
         const uint32_t jj = 0;
@@ -1428,145 +1232,6 @@
               U2(index_non_ghosted, fm[IU], iOct) += qcons[IU];
               U2(index_non_ghosted, fm[IV], iOct) += qcons[IV];
             });
-=======
-      if (Interface_flags(iOct_local) & INTERFACE_YMIN_NC) {
-	const uint32_t jj = 0;
-	Kokkos::parallel_for(
-	  Kokkos::TeamVectorRange(member, bx),
-	  KOKKOS_LAMBDA(const int32_t ii) {
-	    // Position in the original block
-	    // corresponding index in the full ghosted block
-	    const uint32_t ig = (ii+ghostWidth) + bx_g * (jj+ghostWidth);
-	    
-	    // get current location primitive variables state
-	    HydroState2d qprim = get_prim_variables<HydroState2d>(ig, iOct_local);
-	    
-	    // applying gravity on the primitive variable
-	    apply_gravity_prediction(qprim);
-	    
-	    // fluxes will be accumulated in qcons
-	    HydroState2d qcons = {0.0, 0.0, 0.0, 0.0};
-
-	    if (Interface_flags(iOct_local) & INTERFACE_YMIN_BIGGER) {
-	      // step 1: Swap u and v in states
-	      HydroState2d qL = get_prim_variables<HydroState2d>(ig-bx_g, iOct_local);
-	      HydroState2d qR = qprim;
-	      apply_gravity_prediction(qL);
-	      
-	      my_swap(qL[IU], qL[IV]);
-	      my_swap(qR[IU], qR[IV]);
-	      
-	      // step 2: compute flux (Riemann solver) with centered values
-	      HydroState2d flux = riemann_hydro(qL,qR,params);
-
-	      // step 3: swap back and accumulate flux
-	      my_swap(flux[IU], flux[IV]);
-	      qcons += flux*scale_y_c;
-	    }
-	    else if (Interface_flags(iOct_local) & INTERFACE_YMIN_SMALLER) {
-	      // step 1: get the states of both neighbour cells
-	      HydroState2d qR = qprim;
-	      HydroState2d q0, q1;
-	      get_non_conformal_neighbors_2d(iOct, ii, jj, DIR_Y, FACE_LEFT, q0, q1);
-	      apply_gravity_prediction(q0);
-	      apply_gravity_prediction(q1);
-	      
-	      // step 2: u and v in states
-	      my_swap(q0[IU], q0[IV]);
-	      my_swap(q1[IU], q1[IV]);
-	      my_swap(qR[IU], qR[IV]);
-
-	      // step 3: solver is called directly on average states, no reconstruction is done
-	      HydroState2d flux_0 = riemann_hydro(q0, qR, params);
-	      HydroState2d flux_1 = riemann_hydro(q1, qR, params);
-
-	      // step 4: swap back and accumulate
-	      my_swap(flux_0[IU], flux_0[IV]);
-	      my_swap(flux_1[IU], flux_1[IV]);
-	    
-	      qcons += flux_0 * scale_y_nc;
-	      qcons += flux_1 * scale_y_nc;
-	    }
-
-	    // finally, update conservative variable in U2
-	    uint32_t index_non_ghosted = ii + bx * jj;
-	    
-	    U2(index_non_ghosted, fm[ID], iOct) += qcons[ID];
-	    U2(index_non_ghosted, fm[IP], iOct) += qcons[IP];
-	    U2(index_non_ghosted, fm[IU], iOct) += qcons[IU];
-	    U2(index_non_ghosted, fm[IV], iOct) += qcons[IV];
-	  });
-      }
-
-      // We update the cells at the TOP border if they have non-conformal neighbours
-      if (Interface_flags(iOct_local) & INTERFACE_YMAX_NC) {
-	const uint32_t jj = by-1;
-	Kokkos::parallel_for(
-	  Kokkos::TeamVectorRange(member, bx),
-	  KOKKOS_LAMBDA(const int32_t ii) {
-	    // Position in the original block
-	    // corresponding index in the full ghosted block
-	    const uint32_t ig = (ii+ghostWidth) + bx_g * (jj+ghostWidth);
-	    
-	    // get current location primitive variables state
-	    HydroState2d qprim = get_prim_variables<HydroState2d>(ig, iOct_local);
-	    
-	    // applying gravity on the primitive variable
-	    apply_gravity_prediction(qprim);
-	    
-	    // fluxes will be accumulated in qcons
-	    HydroState2d qcons = {0.0, 0.0, 0.0, 0.0};
-
-	    if (Interface_flags(iOct_local) & INTERFACE_YMAX_BIGGER) {
-	      // step 1: Swap u and v in states
-	      HydroState2d qR = get_prim_variables<HydroState2d>(ig+bx_g, iOct_local);
-	      HydroState2d qL = qprim;
-	      apply_gravity_prediction(qR);
-	      my_swap(qL[IU], qL[IV]);
-	      my_swap(qR[IU], qR[IV]);
-	    
-	      // step 2: compute flux (Riemann solver) with centered values
-	      HydroState2d flux = riemann_hydro(qL,qR,params);
-
-	      // step 3: swap back and accumulate flux
-	      my_swap(flux[IU], flux[IV]);
-	      qcons -= flux*scale_y_c;
-	    }
-	    else if (Interface_flags(iOct_local) & INTERFACE_YMAX_SMALLER) {
-	      // step1: get the states of both neighbour cells
-	      HydroState2d qL = qprim;
-	      HydroState2d q0, q1;
-	      get_non_conformal_neighbors_2d(iOct, ii, jj, DIR_Y, FACE_RIGHT, q0, q1);
-	      
-	      apply_gravity_prediction(q0);
-	      apply_gravity_prediction(q1);
-	    
-	      // step 2: swap u and v in states
-	      my_swap(qL[IU], qL[IV]);
-	      my_swap(q0[IU], q0[IV]);
-	      my_swap(q1[IU], q1[IV]);
-	      
-	      // step 3 : solver is called directly on average states, no reconstruction is done
-	      HydroState2d flux_0 = riemann_hydro(qL, q0, params);
-	      HydroState2d flux_1 = riemann_hydro(qL, q1, params);
-
-	      // step 4: swap back and accumulate
-	      my_swap(flux_0[IU], flux_0[IV]);
-	      my_swap(flux_1[IU], flux_1[IV]);
-
-	      qcons -= flux_0 * scale_y_nc;
-	      qcons -= flux_1 * scale_y_nc;
-	    }
-	    
-	    // finally, update conservative variable in U2
-	    uint32_t index_non_ghosted = ii + bx * jj;
-	    
-	    U2(index_non_ghosted, fm[ID], iOct) += qcons[ID];
-	    U2(index_non_ghosted, fm[IP], iOct) += qcons[IP];
-	    U2(index_non_ghosted, fm[IU], iOct) += qcons[IU];
-	    U2(index_non_ghosted, fm[IV], iOct) += qcons[IV];
-	  });
->>>>>>> 929470f5
       }
 
       iOct += nbTeams;
@@ -1608,7 +1273,6 @@
        * reconstruct states on cells face and update
        */
       Kokkos::parallel_for(
-<<<<<<< HEAD
           Kokkos::TeamVectorRange(member, nbCellsPerBlock),
           KOKKOS_LAMBDA(const int32_t index) {
             // convert index to coordinates in ghosted block (minus 1 !)
@@ -1621,8 +1285,6 @@
             // j -> j+1
             const uint32_t ig = (i + ghostWidth) + bx_g * (j + ghostWidth);
 
-            bool debug = false; //((iOct == 172 and index == 3) or (iOct == 43 and index == 0));
-            std::cerr << std::fixed << std::setprecision(10);
             // the following condition makes sure we stay inside
             // the inner block
             if (i >= 0 and i < bx and
@@ -1633,16 +1295,6 @@
               GravityField gc = get_gravity_field(ig, iOct_local);
               GravityField g;
 
-              /*
-              if ((iOct == 172 and index == 3) or (iOct == 43 and index == 0))
-                std::cerr << (int)iOct << " " << (int)index << " "
-                          << qprim[ID] << " " << qprim[IU] << " " << qprim[IV] << " " << qprim[IP]
-                          << "; " << gc[IX] << " " << gc[IY] << std::endl;*/
-              if (debug)
-                std::cerr << (int)iOct << " " << (int)index << " "
-                          << qprim[ID] << " " << qprim[IU] << " " << qprim[IV] << " " << qprim[IP]
-                          << "; " << gc[IX] << " " << gc[IY] << std::endl;
-
               // fluxes will be accumulated in qcons
               HydroState2d qcons = get_cons_variables<HydroState2d>(ig, iOct_local);
 
@@ -1652,57 +1304,6 @@
               if (i > 0 or !(Interface_flags(iOct_local) & INTERFACE_XMIN_NC))
               {
                 // step 1 : reconstruct state in the left neighbor
-=======
-        Kokkos::TeamVectorRange(member, nbCellsPerBlock),
-        KOKKOS_LAMBDA(const int32_t index) {
-          // convert index to coordinates in ghosted block (minus 1 !)
-          //index = i + bx1 * j
-          const uint32_t j = index / bx;
-          const uint32_t i = index - j*bx;
-
-          // corresponding index in the full ghosted block
-          // i -> i+1
-          // j -> j+1
-          const uint32_t ig = (i+ghostWidth) + bx_g * (j+ghostWidth);
-
-          // the following condition makes sure we stay inside
-          // the inner block
-          if (i >= 0 and i < bx and 
-              j >= 0 and j < by) {
-            // get current location primitive variables state
-            HydroState2d qprim = get_prim_variables<HydroState2d>(ig, iOct_local);
-	    apply_gravity_prediction(qprim);
-
-            // fluxes will be accumulated in qcons
-            HydroState2d qcons = get_cons_variables<HydroState2d>(ig, iOct_local);
-
-            /*
-             * compute from left face along x dir
-             */
-            if (i > 0 or !(Interface_flags(iOct_local) & INTERFACE_XMIN_NC))
-	    {
-              // step 1 : reconstruct state in the left neighbor
-	      
-              // get state in neighbor along X
-              HydroState2d qprim_n = get_prim_variables<HydroState2d>(ig-1, iOct_local);
-
-              // 
-              offsets_t offsets = {1.0, 0.0, 0.0};
-
-              // reconstruct state in left neighbor
-              HydroState2d qL = reconstruct_state_2d(qprim_n, ig-1, iOct_local, offsets, dtdx, dtdy);
-	      apply_gravity_prediction(qL);
-
-              // step 2 : reconstruct state in current cell
-              offsets = {-1.0, 0.0, 0.0};
-
-              HydroState2d qR = reconstruct_state_2d(qprim, ig, iOct_local, offsets, dtdx, dtdy);
-
-
-              
-              // step 3 : compute flux (Riemann solver)
-              HydroState2d flux = riemann_hydro(qL,qR,params);
->>>>>>> 929470f5
 
                 // get state in neighbor along X
                 HydroState2d qprim_n = get_prim_variables<HydroState2d>(ig - 1, iOct_local);
@@ -1716,27 +1317,12 @@
                 // step 2 : reconstruct state in current cell
                 offsets = {-1.0, 0.0, 0.0};
 
-<<<<<<< HEAD
                 HydroState2d qR = reconstruct_state_2d(qprim, ig, iOct_local, offsets, dtdx, dtdy);
-=======
-              // reconstruct state in right neighbor
-              HydroState2d qR = reconstruct_state_2d(qprim_n, ig+1, iOct_local, offsets, dtdx, dtdy);
-	      apply_gravity_prediction(qR);
->>>>>>> 929470f5
 
                 // step 3 : compute gravity
                 apply_gravity_prediction(qR, gc);
                 g = get_gravity_field(ig-1, iOct_local);
                 apply_gravity_prediction(qL, g);
-
-                if (debug)
-                  std::cerr << (int)iOct << " " << (int)index << " left conformal." 
-                            << " qp " << qR[ID] << " " << qR[IU] << " " << qR[IV] << " " << qR[IP]
-                            << " qo " << qL[ID] << " " << qL[IU] << " " << qL[IV] << " " << qL[IP]
-                            << " qpb " << qprim[ID] << " " << qprim[IU] << " " << qprim[IV] << " " << qprim[IP]
-                            << " qob " << qprim_n[ID] << " " << qprim_n[IU] << " " << qprim_n[IV] << " " << qprim_n[IP]
-                            << std::endl;
-                
 
                 // step 4 : compute flux (Riemann solver)
                 HydroState2d flux = riemann_hydro(qL, qR, params);
@@ -1771,13 +1357,7 @@
                 apply_gravity_prediction(qL, gc);
                 g = get_gravity_field(ig+1, iOct_local);
                 apply_gravity_prediction(qR, g);
-                if (debug)
-                  std::cerr << (int)iOct << " " << (int)index << " right conformal." 
-                            << " qp " << qL[ID] << " " << qL[IU] << " " << qL[IV] << " " << qL[IP]
-                            << " qo " << qR[ID] << " " << qR[IU] << " " << qR[IV] << " " << qR[IP]
-                            << " qpb " << qprim[ID] << " " << qprim[IU] << " " << qprim[IV] << " " << qprim[IP]
-                            << " qob " << qprim_n[ID] << " " << qprim_n[IU] << " " << qprim_n[IV] << " " << qprim_n[IP]
-                            << std::endl;
+                
                 // step 4 : compute flux (Riemann solver)
                 HydroState2d flux = riemann_hydro(qL, qR, params);
 
@@ -1788,7 +1368,6 @@
               /*
              * compute flux from left face along y dir
              */
-<<<<<<< HEAD
               if (j > 0 or !(Interface_flags(iOct_local) & INTERFACE_YMIN_NC))
               {
                 // step 1 : reconstruct state in the left neighbor
@@ -1812,13 +1391,7 @@
                 apply_gravity_prediction(qR, gc);
                 g = get_gravity_field(ig-bx_g, iOct_local);
                 apply_gravity_prediction(qL, g);
-                if (debug)
-                  std::cerr << (int)iOct << " " << (int)index << " bottom conformal." 
-                            << " qp " << qR[ID] << " " << qR[IU] << " " << qR[IV] << " " << qR[IP]
-                            << " qo " << qL[ID] << " " << qL[IU] << " " << qL[IV] << " " << qL[IP]
-                            << " qpb " << qprim[ID] << " " << qprim[IU] << " " << qprim[IV] << " " << qprim[IP]
-                            << " qob " << qprim_n[ID] << " " << qprim_n[IU] << " " << qprim_n[IV] << " " << qprim_n[IP]
-                            << std::endl;
+                
                 // swap IU / IV
                 my_swap(qL[IU], qL[IV]);
                 my_swap(qR[IU], qR[IV]);
@@ -1859,13 +1432,7 @@
                 apply_gravity_prediction(qL, gc);
                 g = get_gravity_field(ig+bx_g, iOct_local);
                 apply_gravity_prediction(qR, g);
-                if (debug)
-                  std::cerr << (int)iOct << " " << (int)index << " top conformal." 
-                            << " qp " << qL[ID] << " " << qL[IU] << " " << qL[IV] << " " << qL[IP]
-                            << " qo " << qR[ID] << " " << qR[IU] << " " << qR[IV] << " " << qR[IP]
-                            << " qpb " << qprim[ID] << " " << qprim[IU] << " " << qprim[IV] << " " << qprim[IP]
-                            << " qob " << qprim_n[ID] << " " << qprim_n[IU] << " " << qprim_n[IV] << " " << qprim_n[IP]
-                            << std::endl;
+                
                 // swap IU / IV
                 my_swap(qL[IU], qL[IV]);
                 my_swap(qR[IU], qR[IV]);
@@ -1891,88 +1458,6 @@
           }); // end TeamVectorRange
 
       iOct += nbTeams;
-=======
-            if (j > 0 or !(Interface_flags(iOct_local) & INTERFACE_YMIN_NC)) {
-	      // step 1 : reconstruct state in the left neighbor
-              
-              // get state in neighbor along X
-              HydroState2d qprim_n = get_prim_variables<HydroState2d>(ig-bx_g, iOct_local);
-              
-              // 
-              offsets_t offsets = {0.0, 1.0, 0.0};
-              
-              // reconstruct "left" state
-              HydroState2d qL =
-		reconstruct_state_2d(qprim_n, ig-bx_g, iOct_local, offsets, dtdx, dtdy);
-	      apply_gravity_prediction(qL);
-
-              // step 2 : reconstruct state in current cell
-              offsets = {0.0, -1.0, 0.0};
-	      
-              HydroState2d qR = reconstruct_state_2d(qprim, ig, iOct_local, offsets, dtdx, dtdy);
-
-              // swap IU / IV
-              my_swap(qL[IU], qL[IV]);
-              my_swap(qR[IU], qR[IV]);
-
-              // step 3 : compute flux (Riemann solver)
-              HydroState2d flux = riemann_hydro(qL,qR,params);
-
-              my_swap(flux[IU], flux[IV]);
-
-              // step 4 : accumulate flux in current cell
-              qcons += flux*dtdy;
-	    }
-
-            /*
-             * compute flux from right face along y dir
-             */
-	    if (j < by-1 or !(Interface_flags(iOct_local) & INTERFACE_YMAX_NC)) {
-              // step 1 : reconstruct state in the left neighbor
-              
-              // get state in neighbor along X
-              HydroState2d qprim_n = get_prim_variables<HydroState2d>(ig+bx_g, iOct_local);
-              
-              // 
-              offsets_t offsets = {0.0, -1.0, 0.0};
-              
-              // reconstruct "left" state
-              HydroState2d qR = reconstruct_state_2d(qprim_n, ig+bx_g, iOct_local, offsets, dtdx, dtdy);
-	      apply_gravity_prediction(qR);
-
-              // step 2 : reconstruct state in current cell
-              offsets = {0.0, 1.0, 0.0};
-
-              HydroState2d qL =
-		reconstruct_state_2d(qprim, ig, iOct_local, offsets, dtdx, dtdy);
-
-              // swap IU / IV
-              my_swap(qL[IU], qL[IV]);
-              my_swap(qR[IU], qR[IV]);
-
-              // step 3 : compute flux (Riemann solver)
-              HydroState2d flux = riemann_hydro(qL,qR,params);
-
-              my_swap(flux[IU], flux[IV]);
-
-              // step 4 : accumulate flux in current cell
-              qcons -= flux*dtdy;
-	      
-	    }
-	    
-            // lastly update conservative variable in U2
-            uint32_t index_non_ghosted = i+bx*j;//(i-1) + bx * (j-1);
-	    
-            U2(index_non_ghosted, fm[ID], iOct) = qcons[ID];
-            U2(index_non_ghosted, fm[IP], iOct) = qcons[IP];
-            U2(index_non_ghosted, fm[IU], iOct) = qcons[IU];
-            U2(index_non_ghosted, fm[IV], iOct) = qcons[IV];
-	    
-          } // end if inside inner block
-        }); // end TeamVectorRange
-      
-      iOct       += nbTeams;
->>>>>>> 929470f5
       iOct_local += nbTeams;
 
     } // end while iOct < nbOct
