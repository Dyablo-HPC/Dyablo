--- conflicted
+++ resolved
@@ -205,85 +205,6 @@
 
   } // compute_second_derivative
   
-<<<<<<< HEAD
-=======
-  /**
-   * compute second derivative of a given primitive variable at a given
-   * cell from a block.
-   *
-   * this is the 2d version. Computed along two directions.
-   * The formulae are based on Frexyll 2000.
-   * More refinement criteria can be found in Shengtai Li 2010
-   *
-   * WARNING: The criterion uses corner cells, which means either those
-   *          must be filled in before, or this should only be applied to
-   *          innermost part of the block [1, bx-1]
-   *
-   * \param[in] ivar integer id (which primitive variable ?)
-   * \param[in] i integer x-coordinate in non-ghosted block
-   * \param[in] j integer y-coordinate in non-ghosted block
-   * \param[in] iOct_local octant local id (local to current group)
-   * \param[in] iOct octant id in global tree
-   **/
-  KOKKOS_INLINE_FUNCTION
-  real_t compute_second_derivative_error_2d(uint8_t  ivar, 
-					    uint32_t i,
-					    uint32_t j,
-					    uint32_t iOct_local,
-					    uint32_t iOct) const
-  {
-
-    real_t res = 0;
-
-    const real_t invdx = 1.0 / (iOct < nbOcts) ? pmesh->getSize(iOct)/bx : 1.0;
-    const real_t invdy = 1.0 / (iOct < nbOcts) ? pmesh->getSize(iOct)/by : 1.0;
-
-    const uint32_t iCell = i+1+ghostWidth + bx_g * (j+1+ghostWidth);
-
-    const uint32_t iCellxm   = iCell-1; 
-    const uint32_t iCellxp   = iCell+1; 
-    const uint32_t iCellym   = iCell-bx_g; 
-    const uint32_t iCellyp   = iCell+bx_g; 
-    const uint32_t iCellxym  = iCell-bx_g-1;
-    const uint32_t iCellxyp  = iCell+bx_g+1;
-    const uint32_t iCellxmyp = iCell+bx_g-1;
-    const uint32_t iCellxpym = iCell-bx_g+1;
-
-    const real_t q     = Qgroup(iCell  ,  fm[ivar],iOct_local);
-    const real_t qxm   = Qgroup(iCellxm,  fm[ivar],iOct_local);
-    const real_t qxp   = Qgroup(iCellxp,  fm[ivar],iOct_local);
-    const real_t qym   = Qgroup(iCellym,  fm[ivar],iOct_local);
-    const real_t qyp   = Qgroup(iCellyp,  fm[ivar],iOct_local);
-    const real_t qxym  = Qgroup(iCellxym, fm[ivar],iOct_local);
-    const real_t qxyp  = Qgroup(iCellxyp, fm[ivar],iOct_local);
-    const real_t qxmyp = Qgroup(iCellxmyp,fm[ivar],iOct_local);
-    const real_t qxpym = Qgroup(iCellxpym,fm[ivar],iOct_local);
-
-    // 1st derivatives
-    const real_t fxm = qxp - q;
-    const real_t fxp = qxm - q;
-    const real_t fym = qym - q;
-    const real_t fyp = qyp - q;
-
-    // 2nd derivatives
-    const real_t fxx = FABS(qxp) + FABS(qxm) + 2 * FABS(q);
-    const real_t fyy = FABS(qyp) + FABS(qym) + 2 * FABS(q);
-    const real_t fxy = 0.25 * (FABS(qxyp) - FABS(qxpym) - FABS(qxmyp) + FABS(qxym))*invdx*invdy;
-
-    // Error calculations 
-    const real_t Exx = FABS(fxm + fxp) / (FABS(fxm) + FABS(fxp) + epsref * fxx + eps);
-    const real_t Eyy = FABS(fym + fyp) / (FABS(fym) + FABS(fyp) + epsref * fyy + eps);
-    const real_t Exy = 0.25*FABS(qxyp-qxmyp-qxpym+qxym)*invdx*invdy / (0.5*FABS(fxm)*invdy+0.5*FABS(fxp)*invdy+epsref*fxy+eps);
-    const real_t Eyx = 0.25*FABS(qxyp-qxmyp-qxpym+qxym)*invdx*invdy / (0.5*FABS(fym)*invdx+0.5*FABS(fyp)*invdx+epsref*fxy+eps);
-
-    // Return the norm of the error
-    res = sqrt(Exx*Exx+Eyy*Eyy+Exy*Exy+Eyx*Eyx);
-      
-    return res;
-
-  }
-
->>>>>>> 44093694
   // ======================================================
   // ======================================================
   KOKKOS_INLINE_FUNCTION
@@ -301,7 +222,6 @@
     uint32_t iOctNextGroup = (iGroup + 1) * nbOctsPerGroup;
     
     while (iOct < iOctNextGroup and iOct < nbOcts)
-<<<<<<< HEAD
       {
 
 	const int nrefvar=2;
@@ -313,55 +233,9 @@
 	Kokkos::parallel_reduce(
 				Kokkos::TeamVectorRange(member, nbCellsPerBlock),
 				[=](const int32_t iCellInner, real_t& local_error) {
-
-=======
-    {
-
-      real_t error = 0.0;
-
-      constexpr bool new_method = false;
-
-      // TEST !
-      if (new_method) {
-	uint32_t nbInnerCellsPerBlock = (bx-2)*(by-2);
-
-	// parallelize computation of the maximun second derivative error
-	// scanning all cells in current block (all directions)
-	Kokkos::parallel_reduce(
-				//        Kokkos::TeamVectorRange(member, nbCellsPerBlock),
-				Kokkos::TeamVectorRange(member, nbInnerCellsPerBlock),
-				[=](const int32_t iCellInner, real_t& local_error) {
+				  int32_t j = iCellInner / bx;
+				  int32_t i = iCellInner - j*bx;
 				  
-				  // convert iCellInner to coordinates (i,j) in non-ghosted block
-				  // iCellInner = i + bx * j
-				  const int j = iCellInner / (bx-2) + 1;
-				  const int i = iCellInner - j*(bx-2) + 1;
-				  
-				  // compute second derivative error per direction
-				  // using density only; multiple variables could be used
-				  // TODO
-				  local_error = compute_second_derivative_error_2d(ID, i, j, iOct_local, iOct);
-				  
-				  //real_t fx, fy, fmax;
-				  //fx = compute_second_derivative_error(IP,i,j,IX,iOct_local);
-				  //fy = compute_second_derivative_error(IP,i,j,IY,iOct_local);
-				  //fmax = fx > fy ? fx : fy;
-				  //local_error = local_error > fmax ? local_error : fmax;
-				  
-				}, Kokkos::Max<real_t>(error)); // end TeamVectorRange
-      }
-      else {
-	Kokkos::parallel_reduce(
-				Kokkos::TeamVectorRange(member, nbCellsPerBlock),
-				[=](const int32_t iCellInner, real_t& local_error) {
-				  
->>>>>>> 44093694
-				  // convert iCellInner to coordinates (i,j) in non-ghosted block
-				  // iCellInner = i + bx * j
-				  const int j = iCellInner / bx;
-				  const int i = iCellInner - j*bx;
-<<<<<<< HEAD
-
 				  for (int ivar=0; ivar<nrefvar; ++ivar) {
 				    real_t fx, fy, fmax;
 				    fx = compute_second_derivative_error(ref_var[ivar],i,j,IX,iOct_local);
@@ -371,18 +245,6 @@
 				  }
 				  
 				}, Kokkos::Max<real_t>(error)); // end TeamVectorRange
-=======
-				  
-				  real_t fx, fy, fmax;
-				  fx = compute_second_derivative_error(ID,i,j,IX,iOct_local);
-				  fy = compute_second_derivative_error(ID,i,j,IY,iOct_local);
-				  fmax = fx > fy ? fx : fy;
-				  local_error = local_error > fmax ? local_error : fmax;
-				  
-				}, Kokkos::Max<real_t>(error)); // end TeamVectorRange
-      }
-	
->>>>>>> 44093694
       // now error has been computed, we can mark / flag octant for 
       // refinement or coarsening
       
@@ -407,12 +269,8 @@
 	pmesh->setMarker(iOct,-1);
       
       else
-<<<<<<< HEAD
 	pmesh->setMarker(iOct,0);
       
-=======
-        pmesh->setMarker(iOct,0);
->>>>>>> 44093694
       iOct       += nbTeams;
       iOct_local += nbTeams;
       
