--- conflicted
+++ resolved
@@ -233,18 +233,9 @@
 	Kokkos::parallel_reduce(
 				Kokkos::TeamVectorRange(member, nbCellsPerBlock),
 				[=](const int32_t iCellInner, real_t& local_error) {
-<<<<<<< HEAD
-
-				  // convert iCellInner to coordinates (i,j) in non-ghosted block
-				  // iCellInner = i + bx * j
-				  const int j = iCellInner / bx;
-				  const int i = iCellInner - j*bx;
-
-=======
 				  int32_t j = iCellInner / bx;
 				  int32_t i = iCellInner - j*bx;
 				  
->>>>>>> 147e2a9a
 				  for (int ivar=0; ivar<nrefvar; ++ivar) {
 				    real_t fx, fy, fmax;
 				    fx = compute_second_derivative_error(ref_var[ivar],i,j,IX,iOct_local);
